--- conflicted
+++ resolved
@@ -197,12 +197,7 @@
 
         # # !!!! logp[:, :, :, unk_id] = -1e8  # suppress <unk>, like Marian
         y_t = logp[0, 0].argmax(axis=-1)
-<<<<<<< HEAD
-        eos = (y_t == 0)
-        test_y_t = ox.onnx_not(eos)
-=======
         test_y_t = (y_t != 0)
->>>>>>> e0f6b3c1
 
         @Graph.trace(outputs=['ty_t', 'y_t_o', 'ods_0', 'ods_1', 'ods_2', 'ods_3', 'ods_4', 'ods_5', 'y_t_o2'],
                      output_types=[_Ty.b, _Ty.i] + [_Ty.f] * 6 + [_Ty.i],
@@ -240,12 +235,7 @@
                 decoder_state_2=out_decoder_states_2, decoder_state_3=out_decoder_states_3,
                 decoder_state_4=out_decoder_states_4, decoder_state_5=out_decoder_states_5)
             y_t = logp[0, 0].argmax(axis=-1)
-<<<<<<< HEAD
-            eos = (y_t == 0)
-            test_y_t = ox.onnx_not(eos)
-=======
             test_y_t = (y_t != 0)
->>>>>>> e0f6b3c1
             return [test_y_t, y_t] + out_decoder_states + [y_t]
 
         # "Final N loop carried dependency values then K scan_outputs"
