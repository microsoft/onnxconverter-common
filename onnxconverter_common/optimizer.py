--- conflicted
+++ resolved
@@ -1673,11 +1673,7 @@
 
 
 def _process_optimization(node_list, target_opset=None):
-<<<<<<< HEAD
-    optimizers = [TransposeOptimizer, RedundantOptimizer,
-=======
-    optimizers = [MatmulOptimizer, PushTransposeOptimizer, RedundantOptimizer, TransposeOptimizer,
->>>>>>> 8f358d2e
+    optimizers = [MatmulOptimizer, TransposeOptimizer, RedundantOptimizer,
                   MergePadConvOptimizer, MergeReshapeOptimizer, MergeCastOptimizer, MergePadTransposeConvOptimizer,
                   MergeSqueezeUnsqueezeOptimizer, SwapOpOptimizer, MergeCommonSequenceOptimizer]
     if target_opset is not None and target_opset >= 9:
