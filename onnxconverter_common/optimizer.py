--- conflicted
+++ resolved
@@ -273,6 +273,7 @@
         self.precedence.append(pre)
         pre.successor.append(self)
         assert tname in self.input.values() and tname in pre.output.values()
+
 
     @staticmethod
     def build_from_onnx(onnx_nodes, nchw_inputs, inputs, outputs, initializers=None):
@@ -722,7 +723,6 @@
 
 class RedundantOptimizer(object):
     @staticmethod
-<<<<<<< HEAD
     def find(node):
         if node.is_identity:
             if node.in_single_path:
@@ -738,35 +738,6 @@
                 in_or_out = any([successor_.in_or_out for successor_ in node.successor])
                 if not in_or_out:
                     return Solution(node.get_precedence_by_idx(0), node, None, None)
-=======
-    def find(node_list):
-        solution = None
-        for n_ in node_list:
-            if n_.is_identity:
-                if n_.should_be_reserved:
-                    continue
-                if n_.in_single_path:
-                    end = n_.successor[0]
-                    end_pre = n_
-                    should_be_reserved = False
-                    while end is not None and end.is_identity and end.in_single_path:
-                        if end.should_be_reserved:
-                            should_be_reserved = True
-                            break
-                        end_pre = end
-                        end = end.successor[0]
-                    if should_be_reserved:
-                        continue
-                    solution = Solution(n_.get_precedence_by_idx(0), n_, end_pre, end)
-                    return solution
-                elif n_.in_single_path_to_output:
-                    solution = NextToOutputSolution(n_.get_precedence_by_idx(0), n_, None, None)
-                    return solution
-                elif len(n_.successor) > 1:
-                    in_or_out = any([successor_.in_or_out for successor_ in n_.successor])
-                    if not in_or_out:
-                        solution = Solution(n_.get_precedence_by_idx(0), n_, None, None)
->>>>>>> 9586b1b5
 
         return None
 
@@ -775,7 +746,6 @@
     @staticmethod
     def find(node):
         solution = None
-<<<<<<< HEAD
         if node.is_transpose:
             perm = Solution.get_perm(node.origin)
             if node.in_single_path:  # node.in_single_path_and_inner:
@@ -789,89 +759,10 @@
                         if succ.element_wise or succ.broadcast:
                             succ = succ.successor[0]
                         else:
-=======
-        for n_ in node_list:
-            should_be_reserved = False
-            if n_.is_transpose:
-                if n_.should_be_reserved:
-                    continue
-                perm = Solution.get_perm(n_.origin)
-                if n_.in_single_path:  # n_.in_single_path_and_inner:
-                    if Solution.is_useless_transpose(perm):
-                        solution = Solution(n_.get_precedence_by_idx(0), n_, n_, n_.successor[0])
-                        return solution
-                    else:
-                        succ = n_.successor[0]  # type: LinkedNode
-                        while succ.in_single_path:
-                            if succ.should_be_reserved:
-                                should_be_reserved = True
-                                break
-                            if succ.is_transpose: break
-                            if succ.element_wise or succ.broadcast:
-                                succ = succ.successor[0]
-                            else:
-                                break
-                        if should_be_reserved:
-                            continue
-                        if succ.is_transpose:
-                            solution = MergeSolution(n_.get_precedence_by_idx(0), n_, succ, succ.successor[0])
-                            return solution
-
-                    last_switchable = n_
-                    test_node = n_.successor[0]
-                    switch_transpose = False
-                    while test_node.is_transpose_switchable_single_path and not test_node.successor[0].in_or_out:
-                        if test_node.should_be_reserved:
-                            should_be_reserved = True
-                            break
-                        switch_transpose = True
-                        last_switchable = test_node
-                        test_node = test_node.successor[0]
-
-                    if should_be_reserved:
-                        continue
-                    if switch_transpose:
-                        solution = MoveForwardSolution(n_.get_precedence_by_idx(0), n_, last_switchable,
-                                                       last_switchable.successor[0])
-                        return solution
-
-                    next_node = n_.successor[0]
-                    if next_node.is_transpose_switchable_simo:
-                        delta_node = -1
-                        cur_perm = Solution.get_perm(n_.origin)
-                        for branch in next_node.successor:
-                            while branch.is_transpose_switchable_single_path:
-                                branch = branch.successor[0]
-                            if branch.is_transpose:
-                                branch_perm = Solution.get_perm(branch.origin)
-                                if len(cur_perm) == len(branch_perm):
-                                    perm_f = [cur_perm[idx] for idx in branch_perm]
-
-                                    if Solution.is_useless_transpose(perm_f):
-                                        delta_node = delta_node - 1
-
-                            else:
-                                delta_node = delta_node + 1
-                        if delta_node <= 0:
-                            solution = FanOutSolution(n_.get_precedence_by_idx(0), n_, next_node, None)
-                            return solution
-                else:  # simo Transpose op
-                    simo_transpose_case = True
-                    cur_perm = None
-                    for succ_ in n_.successor:
-                        if not succ_.is_transpose:
-                            simo_transpose_case = False
-                            break
-                        if not cur_perm:
-                            cur_perm = Solution.get_perm(succ_.origin)
-                        elif cur_perm != Solution.get_perm(succ_.origin):
-                            simo_transpose_case = False
->>>>>>> 9586b1b5
                             break
                     if succ.is_transpose:
                         solution = MergeSolution(node.get_precedence_by_idx(0), node, succ, succ.successor[0])
                         return solution
-<<<<<<< HEAD
 
                 last_switchable = node
                 test_node = node.successor[0]
@@ -893,18 +784,6 @@
                         while branch.is_transpose_switchable_single_path:
                             branch = branch.successor[0]
                         if branch.is_transpose:
-=======
-            elif n_.is_transpose_switchable_mi:
-                branch_perm = []
-                number_branch = 0
-                good_branch = 0
-                for branch in n_.precedence:
-                    if branch.should_be_reserved:
-                        should_be_reserved = True
-                        break
-                    if branch.is_transpose and branch.in_single_path_and_inner:
-                        if number_branch == 0:
->>>>>>> 9586b1b5
                             branch_perm = Solution.get_perm(branch.origin)
                             if len(cur_perm) == len(branch_perm):
                                 perm_f = [cur_perm[idx] for idx in branch_perm]
@@ -924,7 +803,6 @@
                     if not succ_.is_transpose:
                         simo_transpose_case = False
                         break
-<<<<<<< HEAD
                     if not cur_perm:
                         cur_perm = Solution.get_perm(succ_.origin)
                     elif cur_perm != Solution.get_perm(succ_.origin):
@@ -954,29 +832,6 @@
 
             if find_switch:
                 solution = FanInSolution(node, node.successor[0], None, None, branch_perm)
-=======
-                    number_branch = number_branch + 1
-                if should_be_reserved:
-                    continue
-                find_switch = good_branch == len(n_.precedence)
-
-                if find_switch:
-                    solution = FanInSolution(n_, n_.successor[0], None, None, branch_perm)
-                    return solution
-            eligible_concat = n_.is_eligible_concat_and_inner
-            if eligible_concat[0]:
-                for branch in n_.precedence:
-                    if branch.should_be_reserved:
-                        should_be_reserved = True
-                        break
-                if should_be_reserved:
-                    continue
-                perm = Solution.get_perm(n_.get_precedence_by_idx(0).origin)
-                solution = FanInSolution(n_, n_.successor[0], None, None, perm)
-                onnx_node = helper.make_node('Concat', n_.origin.input, n_.origin.output,
-                                             n_.origin.name, axis=eligible_concat[1])
-                n_.origin = onnx_node
->>>>>>> 9586b1b5
                 return solution
         eligible_concat = node.is_eligible_concat_and_inner
         if eligible_concat[0]:
@@ -992,7 +847,6 @@
 
 class MergePadConvOptimizer(object):
     @staticmethod
-<<<<<<< HEAD
     def find(node):
         if node.origin.op_type == 'Pad':
             next = node.successor[0]
@@ -1004,18 +858,6 @@
                     number_pad_input_nodes = sum(pred.origin is not None for pred in node.precedence)
                     if number_pad_input_nodes == 1:
                         solution = MergePadConvSolution(node.get_precedence_by_idx(0), node, next, next.successor[0])
-=======
-    def find(node_list):
-        solution = None
-        for n_ in node_list:
-            if n_.unique_name in MergePadConvSolution.processed_unique_name:
-                continue
-            if n_.origin.op_type == 'Pad' and not n_.should_be_reserved:
-                next = n_.successor[0]
-                if next.origin is not None and next.origin.op_type == 'Conv':
-                    if n_.in_single_path_and_inner:
-                        solution = MergePadConvSolution(n_.get_precedence_by_idx(0), n_, next, next.successor[0])
->>>>>>> 9586b1b5
                         return solution
 
         return None
@@ -1023,7 +865,6 @@
 
 class ConvBatchNormOptimizer(object):
     @staticmethod
-<<<<<<< HEAD
     def find(node):
         if node.origin.op_type == 'Conv' and len(node.successor) == 1 and node.successor[0] is not None:
             if len(node.initializers) > 0:
@@ -1040,26 +881,6 @@
                     for idx_ in range(1, 5):
                         if len(next.precedence[idx_].tensors) == 0:
                             return None
-=======
-    def find(node_list):
-        solution = None
-        for n_ in node_list:
-            if n_.origin.op_type == 'Conv' and len(n_.successor) == 1 and n_.successor[0] is not None:
-                if len(n_.initializers) > 0:
-                    continue
-                next = n_.successor[0]
-                if next.origin is not None and next.origin.op_type == 'BatchNormalization' and not next.should_be_reserved:
-                    if len(n_.initializers) > 0:
-                        continue
-                    if len(n_.get_precedence_by_idx(1).tensors) == 0:
-                        continue
-                    elif len(n_.precedence) > 2 and len(n_.get_precedence_by_idx(1).tensors) == 0:
-                        continue
-                    else:
-                        for idx_ in range(1, 5):
-                            if len(next.precedence[idx_].tensors) == 0:
-                                continue
->>>>>>> 9586b1b5
 
                 solution = ConvBatchNormSolution(node.get_precedence_by_idx(0), node, next, next.successor)
                 return solution
@@ -1375,7 +1196,6 @@
     @staticmethod
     def find(node):
         first_node_type = _nchw_input_node_type + _activation_node_type
-<<<<<<< HEAD
         if node.origin.op_type in first_node_type and len(node.successor) == 1 and node.successor[0] is not None:
             pred_nchw = False
             if node.origin.op_type in _activation_node_type:
@@ -1388,26 +1208,6 @@
                 if next.origin is not None and next.origin.op_type == 'Transpose' and len(next.successor) == 1:
                     solution = PushTransposeSolution(node, next, next.successor[0], None)
                     return solution
-=======
-        solution = None
-        for n_ in node_list:
-            if n_.unique_name in PushTransposeSolution.processed_unique_name:
-                continue
-            if n_.origin.op_type in first_node_type and len(n_.successor) == 1 and n_.successor[0] is not None:
-                pred_nchw = False
-                if n_.origin.op_type in _activation_node_type:
-                    for pred in n_.precedence:
-                        if pred.origin is not None and pred.origin.op_type in _nchw_input_node_type:
-                            pred_nchw = True
-                            break
-                if pred_nchw or n_.origin.op_type in _nchw_input_node_type:
-                    next = n_.successor[0]
-                    if next.should_be_reserved:
-                        continue
-                    if next.origin is not None and next.origin.op_type == 'Transpose' and len(next.successor) == 1:
-                        solution = PushTransposeSolution(n_, next, next.successor[0], None)
-                        return solution
->>>>>>> 9586b1b5
 
         return None
 
@@ -1507,19 +1307,7 @@
                                            nchw_inputs if nchw_inputs else [],
                                            [] if inputs is None else [i_.name for i_ in inputs],
                                            [] if outputs is None else [o_.name for o_ in outputs])
-<<<<<<< HEAD
     node_list = _process_optimization(node_list, target_opset)
-=======
-
-    graph = _generate_graph_from_nodelist(node_list, initializers, model_name, inputs, outputs)
-    global reserved_names_in_graph
-    _, reserved_names_in_graph = reserve_node_for_embedded_graph(graph)
-
-    solution = _find_an_optimization(node_list)
-    while solution:
-        node_list = _apply_optimization(solution, node_list)
-        solution = _find_an_optimization(node_list)
->>>>>>> 9586b1b5
 
     if target_opset is None or target_opset < 9:
         node_list = _topological_sort(node_list)
@@ -1577,7 +1365,6 @@
                                            [] if in_inputs is None else [i_.name for i_ in in_inputs],
                                            [] if outputs is None else [o_.name for o_ in outputs],
                                            initializers)
-<<<<<<< HEAD
 
     graph = _generate_graph_from_nodelist(node_list, initializers, model_name, inputs, outputs)
     global reserved_names_in_graph
@@ -1585,18 +1372,6 @@
 
     node_list = _process_optimization(node_list, target_opset)
 
-=======
-
-    graph = _generate_graph_from_nodelist(node_list, initializers, model_name, inputs, outputs)
-    global reserved_names_in_graph
-    _, reserved_names_in_graph = reserve_node_for_embedded_graph(graph)
-
-    solution = _find_an_optimization(node_list, target_opset)
-    while solution:
-        node_list = _apply_optimization(solution, node_list)
-        solution = _find_an_optimization(node_list, target_opset)
-
->>>>>>> 9586b1b5
     node_list = [n_ for n_ in node_list if n_.origin is not None]
     graph = _generate_graph_from_nodelist(node_list, initializers, model_name, inputs, outputs)
     # Add extra information related to the graph
@@ -1623,7 +1398,7 @@
                                     nchw_inputs=nchw_inputs,
                                     inputs=graph.input,
                                     outputs=graph.output,
-                                    initializers=graph.initializer,
+                                    initializers=list(graph.initializer),
                                     model_value_info=graph.value_info,
                                     model_name=graph.name,
                                     target_opset=next(opset_.version for opset_ in origin_model.opset_import)
