# Copyright (c) Microsoft Corporation. All rights reserved.
# Licensed under the MIT License. See License.txt in the project root for
# license information.
###############################################################################

import six
import numpy as np
import onnx
from onnx import numpy_helper, helper
from onnx import onnx_pb as onnx_proto
from ._opt_const_folding import const_folding_optimizer


class LinkedNode(object):
    UNIQUE_NAME_INDEX = 0

    def __init__(self, node=None, in_n=None, out_n=None, tensors_n=None):
        self.origin = node  # type: onnx_proto.NodeProto
        if in_n is None and node is not None:
            in_n = node.input
        if out_n is None and node is not None:
            out_n = node.output
        self.input = {} if in_n is None else {i_: i_ for i_ in in_n}
        self.output = {} if out_n is None else {o_: o_ for o_ in out_n}
        self.tensors = [] if tensors_n is None else tensors_n
        self.initializers = []
        self.precedence = []
        self.successor = []
        self.attributes = {}
<<<<<<< HEAD
=======
        self.tensors = [] if tensors_n is None else tensors_n
>>>>>>> 9821ef81
        LinkedNode.UNIQUE_NAME_INDEX += 1
        self.unique_name = "{}__{}".format(
            self.origin.name if self.origin and self.origin.name else 'unnamed',
            str(LinkedNode.UNIQUE_NAME_INDEX))

    def __repr__(self):
        return "name: {}, node: <{}>".format(self.unique_name, str(self.origin) if self.origin else 'None')

    @property
    def op_type(self):
        return None if self.origin is None else self.origin.op_type

    @property
    def is_identity(self):
        return False if self.origin is None else self.origin.op_type == 'Identity'

    @property
    def is_transpose(self):
        return False if self.origin is None else self.origin.op_type == 'Transpose'

    @property
    def in_single_path(self):
        """
        Test if a node is not linking to any fan in or out node.
        """
        return len(self.successor) == 1 and not self.successor[0].in_or_out and \
               len(self.precedence) == 1

    @property
    def in_single_path_to_output(self):
        return len(self.successor) == 1 and self.successor[0].in_or_out and \
               len(self.precedence) == 1 and not self.precedence[0].in_or_out

    @property
    def element_wise(self):
        return False if self.origin is None else \
            self.origin.op_type in ['Relu', 'LeakyRelu', 'PRelu', 'Tanh'] + \
            ['Abs', 'Acos', 'Acosh', 'Log', 'Affine', 'Elu'] + \
            ['Sigmoid', 'ScaledTanh', 'HardSigmoid', 'Softsign', 'Softplus', 'Identity']

    @property
    def broadcast(self):
        return False if self.origin is None else \
            self.origin.op_type in ['Add', 'Div', 'Max']

    @property
    def in_single_path_and_inner(self):
        """
        Test if a node is not linking to any fan in or out node.
        """
        return len(self.successor) == 1 and self.successor[0] is not None and not self.successor[0].in_or_out and \
               len(self.precedence) == 1 and self.precedence[0] is not None and not self.precedence[0].in_or_out

    @property
    def in_simo_and_inner(self):
        """
        Test if a node is simo: single input and multiple output
        """
        return len(self.successor) > 1 and self.successor[0] is not None and not self.successor[0].in_or_out and \
               len(self.precedence) == 1 and self.precedence[0] is not None and not self.precedence[0].in_or_out

    @property
    def in_miso_and_inner(self):
        """
        Test if a node is miso: multiple input and single output
        """
        return len(self.successor) == 1 and self.successor[0] is not None and not self.successor[0].in_or_out and \
               len(self.precedence) > 1 and self.precedence[0] is not None and not self.precedence[0].in_or_out

    @property
    def in_mi_and_inner(self):
        """
        Test if a node is mi: multiple input
        """
        if len(self.precedence) < 1:
            return False
        for pre_ in self.precedence:
            if len(pre_.successor) > 1:
                return False
        return len(self.successor) >= 1 and \
               len(self.precedence) > 1 and self.precedence[0] is not None and not self.successor[0].in_or_out

    @property
    def is_eligible_concat_and_inner(self):
        """
        Test if a node is eligible_concat_and_inner: multiple input
        """
        if self.origin.op_type != 'Concat':
            return (False, None)
        perm = None
        for pre_ in self.precedence:
            if len(pre_.successor) > 1:
                return (False, None)
            if not hasattr(pre_.origin, 'op_type') or pre_.origin.op_type != 'Transpose':
                return (False, None)
            cur_perm = Solution.get_perm(pre_.origin)
            if perm and cur_perm != perm:
                return (False, None)
            perm = cur_perm
        for suc_ in self.successor:
            if suc_.in_or_out:
                return (False, None)
        axis = next(helper.get_attribute_value(attr) for attr in self.origin.attribute if attr.name == 'axis')
        if len(perm) <= axis:
            if perm == [] and axis == 0:
                return (True, -1)
            else:
                return (False, None)
        return (True, perm[axis])

    @property
    def is_transpose_switchable(self):
        return self.element_wise or self.broadcast

    @property
    def is_transpose_switchable_single_path(self):
        return self.in_single_path_and_inner and self.is_transpose_switchable

    @property
    def is_transpose_switchable_simo(self):
        return self.in_simo_and_inner and self.is_transpose_switchable

    @property
    def is_transpose_switchable_miso(self):
        return self.in_miso_and_inner and self.is_transpose_switchable

    @property
    def is_transpose_switchable_mi(self):
        return self.in_mi_and_inner and self.is_transpose_switchable

    @property
    def in_or_out(self):
        return self.origin is None

    @property
    def single_input(self):
        assert self.origin is not None and len(self.input) == 1
        return next(value for (key, value) in six.iteritems(self.input))

    @property
    def single_origin_input(self):
        assert self.origin is not None and len(self.input) == 1
        return self.origin.input[0]

    @property
    def single_output(self):
        assert self.origin is not None and len(self.output) == 1
        return next(value for (key, value) in six.iteritems(self.output))

    @property
    def single_origin_output(self):
        assert self.origin is not None and len(self.output) == 1
        return self.origin.output[0]

    def in_redirect(self, old_name, name):
        if old_name in self.input:
            self.input[old_name] = name
        else:
            key = next(k for k, v in six.iteritems(self.input) if v == old_name)
            self.input[key] = name

    def out_redirect(self, old_name, name):
        assert self.in_or_out
        if old_name in self.output:
            self.output[old_name] = name
        else:
            key = next(k for k, v in six.iteritems(self.output) if v == old_name)
            self.output[key] = name

    def generate(self):
        updated = False
        if self.attributes:
            updated = True
        elif len([k for k, v in six.iteritems(self.input) if k != v]) > 0:
            updated = True
        elif len([k for k, v in six.iteritems(self.output) if k != v]) > 0:
            updated = True

        if not updated:
            return [self.origin]
        else:
            onode = onnx_proto.NodeProto()
            onode.name = self.origin.name
            onode.op_type = self.origin.op_type
            onode.input.extend([self.input.get(i_, i_) for i_ in self.origin.input])
            for input_ in self.input.values():
                if input_ not in onode.input:
                    onode.input.append(input_)
            onode.output.extend([self.output.get(o_, o_) for o_ in self.origin.output])
            onode.doc_string = self.origin.doc_string
            onode.domain = self.origin.domain
            onode.attribute.extend(
                attr for attr in self.origin.attribute if attr.name not in self.attributes)
            onode.attribute.extend(
                helper.make_attribute(attr.name, self.attributes[attr.name]) for attr in self.attributes)

            return [onode]

    def add_precedence(self, pre, tname):
        self.precedence.append(pre)
        pre.successor.append(self)
        assert tname in self.input.values() and tname in pre.output.values()

    @staticmethod
    def build_from_onnx(onnx_nodes, nchw_inputs, inputs, outputs):
        view = []
        var_map = {}
        for o_ in onnx_nodes:
            ln = LinkedNode(o_)
            view.append(ln)
            for var_ in o_.output:
                assert var_map.get(var_) is None
                var_map[var_] = ln

        additional_nodes = []
        count_nchw = 0
        for n_ in view:
            for var_ in n_.origin.input:
                target = var_map.get(var_)
                if target is None:
                    assert var_ == '' or var_ in inputs
                    target = LinkedNode(out_n=[var_])  # create an empty node as input
                    new_output = var_ + '_nhwc'
                    if var_ in nchw_inputs:
                        nnode = LinkedNode(
                            helper.make_node(
                                'Transpose',
                                [var_],
                                [new_output],
                                name='Transpose_nchw_' + str(count_nchw),
                                perm=[0, 2, 3, 1]))
                        count_nchw = count_nchw + 1
                        var_map[new_output] = nnode
                        nnode.add_precedence(target, var_)
                        n_.in_redirect(var_, new_output)
                        target = nnode
                        var_ = new_output
                        additional_nodes.append(nnode)

                n_.add_precedence(target, var_)

        for n_ in view:  # add a dummy output node.
            for var_ in n_.origin.output:
                if var_ in outputs:
                    LinkedNode(in_n=[var_]).add_precedence(n_, var_)

        return view + additional_nodes

    @staticmethod
    def build_from_onnx_2(onnx_nodes, nchw_inputs, inputs, outputs, initializers):
        view = []
        var_map = {}
        for o_ in onnx_nodes:
            ln = LinkedNode(o_)
            view.append(ln)
            for var_ in o_.output:
                assert var_map.get(var_) is None
                var_map[var_] = ln

        additional_nodes = []
        count_nchw = 0
        inputs_names = [i.name for i in inputs]
        initializer_map = {k.name:k for k in initializers}
        for n_ in view:
            for var_ in n_.origin.input:
                target = var_map.get(var_)
                if target is None:
                    assert var_ == '' or var_ in inputs_names
                    if var_ in initializer_map:
                        target = LinkedNode(out_n=[var_], tensors_n=[initializer_map[var_]])  # create an empty node as input
                    else:
                        target = LinkedNode(out_n=[var_])
                    new_output = var_ + '_nhwc'
                    if var_ in nchw_inputs:
                        nnode = LinkedNode(
                            helper.make_node(
                                'Transpose',
                                [var_],
                                [new_output],
                                name='Transpose_nchw_' + str(count_nchw),
                                perm=[0, 2, 3, 1]))
                        count_nchw = count_nchw + 1
                        var_map[new_output] = nnode
                        nnode.add_precedence(target, var_)
                        n_.in_redirect(var_, new_output)
                        target = nnode
                        var_ = new_output
                        additional_nodes.append(nnode)

                n_.add_precedence(target, var_)

        for n_ in view:  # add a dummy output node.
            for var_ in n_.origin.output:
                if var_ in outputs:
                    LinkedNode(in_n=[var_]).add_precedence(n_, var_)

        return view + additional_nodes

    @staticmethod
    def debug_print(node_list):
        for n_ in node_list:
            input_list = []
            output_list = []
            for pred in n_.precedence:
                if pred.origin is not None and pred.origin.name is not None:
                    input_list.append(pred.origin.name)
                else:
                    input_list.append("None")
            for succ in n_.successor:
                if succ.origin is not None and succ.origin.name is not None:
                    output_list.append(succ.origin.name)
                else:
                    output_list.append("None")
            input_list_str = ""
            if input_list is not None and input_list:
                input_list_str = ", ".join(input_list)
            output_list_str = ""
            if output_list is not None and output_list:
                output_list_str = ", ".join(output_list)
            print(
                "Node origin name: " + n_.origin.name + ", Input id: " + input_list_str + ", Output id: " + output_list_str)


class Solution(object):
    """
    Solution is the base class for solutions, and it has a basic function is to
     delete the node range of (begin, begin_n, end_p, end), where 'begin' and 'end' are excluded.
    """

    def __init__(self, begin, begin_n, end_p, end):
        self.begin = begin
        self.begin_n = begin_n
        self.end_p = end_p
        self.end = end

    @staticmethod
    def get_perm(onode):
        try:
            return next(
                helper.get_attribute_value(attr) for attr in onode.attribute if attr.name == 'perm')
        except StopIteration:
            return []

    @staticmethod
    def is_useless_transpose(perm):
        return perm == list(six.moves.range(len(perm)))

    @staticmethod
    def delete_node_nto1(node_list, begin, node, end):  # type: ([],LinkedNode, LinkedNode, LinkedNode)->[]
        """
        delete the node which has n-input and 1-output
        """
        if begin is None:
            assert node is not None
            begin = node.precedence
        elif not isinstance(begin, list):
            begin = [begin]

        if end.in_or_out:
            # if the end is output node, the output name will be kept to avoid the model output name updating.
            for nb_ in begin:
                nb_.out_redirect(node.single_input, node.single_output)
        else:
            for nb_ in begin:
                target_var_name = node.single_input
                assert target_var_name in nb_.output.values()  # since the output info never be updated, except the final.
                end.in_redirect(node.single_output, target_var_name)

        for nb_ in begin:
            nb_.successor = [end if v_ == node else v_ for v_ in nb_.successor]
        end.precedence = [v_ for v_ in end.precedence if v_ != node] + node.precedence

        node_list.remove(node)
        return node_list

    @staticmethod
    def delete_node_1ton(node_list, begin, node, end):  # type: ([],LinkedNode, LinkedNode, LinkedNode)->[]
        """
        delete the node which has 1-input and n-output
        """
        if end is None:
            assert end is not None
            end = node.successor
        elif not isinstance(end, list):
            end = [end]

        if any(e_.in_or_out for e_ in end):
            # if the end is output node, the output name will be kept to avoid the model output name updating.
            begin.out_redirect(node.single_input, node.single_output)
        else:
            for ne_ in end:
                target_var_name = node.single_input
                # since the output info never be updated, except the final.
                assert target_var_name in begin.output.values()
                ne_.in_redirect(node.single_output, target_var_name)

        begin.successor = [v_ for v_ in begin.successor if v_ != node] + node.successor
        for ne_ in end:
            ne_.precedence = [begin if v_ == node else v_ for v_ in ne_.precedence]

        node_list.remove(node)
        return node_list

    @staticmethod
    def add_siso_node(node_list, begin, end, begin_output_name, node):
        # type: ([], LinkedNode, LinkedNode, str, LinkedNode)->[]
        node.in_redirect(node.single_input, begin_output_name)
        end.in_redirect(begin_output_name, node.single_output)
        begin.successor[begin.successor.index(end)] = node
        end.precedence[end.precedence.index(begin)] = node
        node.precedence.append(begin)
        node.successor.append(end)
        node_list.append(node)

        return node_list

    def apply(self, node_list):
        node = self.begin_n  # type: LinkedNode
        while node != self.end:
            assert len(node.successor) == 1
            end = node.successor[0]
            if self.begin:
                node_list = self.delete_node_nto1(node_list, self.begin, node, end)
            else:
                node_list = self.delete_node_nto1(node_list, self.begin, node, end)
            node = self.end if self.end is None else end

        return node_list


# Match two perms where the merge is identity, this is order sensitive.
def match_perm(perm0, perm1):
    if len(perm0) != len(perm1):
        return False
    if perm0 == [] and perm1 == []:
        return True
    perm_f = [perm0[idx] for idx in perm1]
    return Solution.is_useless_transpose(perm_f)


class MergeSolution(Solution):
    def apply(self, node_list):
        perm0 = self.get_perm(self.begin_n.origin)
        perm1 = self.get_perm(self.end_p.origin)
        assert len(perm0) == len(perm1)
        perm_f = [perm0[idx] for idx in perm1]
        if self.is_useless_transpose(perm_f):
            node = self.begin  # type: LinkedNode
            while node != self.end and len(node.successor) >= 1:
                node = node.successor[0]

            node_list = self.delete_node_1ton(node_list, self.begin, self.begin_n, self.begin_n.successor[0])
            node_list = self.delete_node_1ton(node_list, self.end_p.precedence[0], self.end_p, self.end)
        else:
            node_list = self.delete_node_1ton(node_list, self.begin_n, self.end_p, self.end)
            self.begin_n.origin = helper.make_node('Transpose', self.begin_n.origin.input, self.begin_n.origin.output,
                                                   self.begin_n.origin.name, perm=perm_f)
        return node_list


class MoveForwardSolution(Solution):
    def apply(self, node_list):
        self.begin_n.successor[0].in_redirect(self.begin_n.single_output, self.begin.single_output)
        self.begin_n.in_redirect(self.begin.single_output, self.end_p.single_output)
        self.end.in_redirect(self.end_p.single_output, self.begin_n.single_output)

        self.begin_n.successor[0].precedence[0] = self.begin
        self.begin.successor[0] = self.begin_n.successor[0]
        self.begin_n.precedence[0] = self.end_p
        self.end_p.successor[0] = self.begin_n
        pre_len = len(self.end.precedence)
        for i_ in range(pre_len):
            if self.end.precedence[i_].origin and self.end.precedence[i_].origin.name == self.end_p.origin.name:
                self.end.precedence[i_] = self.begin_n
                break
        self.begin_n.successor[0] = self.end
        return node_list


class FanOutSolution(Solution):
    number = 0

    def apply(self, node_list):
        cur_perm = Solution.get_perm(self.begin_n.origin)
        # make a copy of self.end_p.successor
        successor_list = list(self.end_p.successor)

        for suc in successor_list:
            if cur_perm == []:
                nnode = LinkedNode(
                    helper.make_node(
                        'Transpose',
                        ['fan_out_adjustment_in' + str(FanOutSolution.number)],
                        ['fan_out_adjustment_out' + str(FanOutSolution.number)],
                        name='TransposeFanOut' + str(FanOutSolution.number)))
            else:
                nnode = LinkedNode(
                    helper.make_node(
                        'Transpose',
                        ['fan_out_adjustment_in' + str(FanOutSolution.number)],
                        ['fan_out_adjustment_out' + str(FanOutSolution.number)],
                        perm=cur_perm,
                        name='TransposeFanOut' + str(FanOutSolution.number)))
            FanOutSolution.number = FanOutSolution.number + 1
            node_list = Solution.add_siso_node(node_list, self.end_p, suc, list(self.end_p.output.values())[0], nnode)

        node_list = Solution.delete_node_1ton(node_list, self.begin, self.begin_n, self.end_p)
        return node_list


class TransposeFanOutSolution(Solution):
    def apply(self, node_list):
        successor_list = list(self.begin_n.successor)
        for suc_ in successor_list:
            node_list = Solution.delete_node_1ton(node_list, self.begin_n, suc_, suc_.successor[0])
        node_list = Solution.delete_node_1ton(node_list, self.begin, self.begin_n, self.begin_n.successor)
        return node_list


class FanInSolution(Solution):
    number = 0

    def __init__(self, begin, begin_n, end_p, end, perm):
        Solution.__init__(self, begin, begin_n, end_p, end)
        self.perm = perm

    def apply(self, node_list):
        # make a copy of self.begin.precedence
        precedence_list = list(self.begin.precedence)
        # make a copy of self.end_p.successor
        successor_list = list(self.begin.successor)

        for suc in successor_list:
            if self.perm == []:
                nnode = LinkedNode(
                    helper.make_node(
                        'Transpose',
                        ['fan_out_adjustment_in' + str(FanOutSolution.number)],
                        ['fan_out_adjustment_out' + str(FanOutSolution.number)],
                        name='TransposeFanIn_succ_' + str(FanOutSolution.number)))
            else:
                nnode = LinkedNode(
                    helper.make_node(
                        'Transpose',
                        ['fan_out_adjustment_in' + str(FanOutSolution.number)],
                        ['fan_out_adjustment_out' + str(FanOutSolution.number)],
                        perm=self.perm,
                        name='TransposeFanIn_succ_' + str(FanOutSolution.number)))
            FanOutSolution.number = FanOutSolution.number + 1
            node_list = Solution.add_siso_node(node_list, self.begin, suc, list(self.begin.output.values())[0], nnode)

        for branch in precedence_list:
            node_list = Solution.delete_node_1ton(node_list, branch.precedence[0], branch, self.begin)
        return node_list


class MergePadConvSolution(Solution):
    def __init__(self, begin, begin_n, end_p, end):
        Solution.__init__(self, begin, begin_n, end_p, end)

    def apply(self, node_list):
        pads = helper.get_attribute_value(self.begin_n.origin.attribute[1])
        half_len_pads = len(pads) // 2
        pads_new = pads[2:half_len_pads]
        pads_new.extend(pads[half_len_pads + 2:])
        attrs = {'pads': pads_new}
        pads_new = np.asarray(pads_new)
        auto_pad_value = helper.get_attribute_value(self.end_p.origin.attribute[0])
        if auto_pad_value == b'SAME_UPPER' or auto_pad_value == b'SAME_LOWER':
            return node_list

        for attr_idx in range(5):
            if attr_idx == 0:
                # for other cases, set auto_pad = 'NOTSET'
                attrs.update({'auto_pad': 'NOTSET'})
                continue
            cur_attr = self.end_p.origin.attribute[attr_idx]
            if cur_attr.name == "pads":
                conv_pads = np.asarray(helper.get_attribute_value(cur_attr))
                pads_new = list(pads_new + conv_pads)
                attrs.update({cur_attr.name: pads_new})
            else:
                attrs.update({cur_attr.name: helper.get_attribute_value(cur_attr)})

        self.end_p.origin = helper.make_node('Conv', self.end_p.origin.input, self.end_p.origin.output,
                                             self.end_p.origin.name + "_0", **attrs)

        node_list = Solution.delete_node_1ton(node_list, self.begin, self.begin_n, self.end_p)

        return node_list


class NextToOutputSolution(Solution):
    def apply(self, node_list):
        for idx_, succ_ in enumerate(self.begin.successor):
            if succ_ == self.begin_n:
                self.begin.successor[idx_] = self.begin_n.successor[0]
            else:
                succ_.in_redirect(self.begin.single_output, self.begin_n.single_output)
        self.begin.output[self.begin.single_output] = self.begin_n.single_output
        node_list.remove(self.begin_n)
        return node_list


class ConvBatchNormSolution(Solution):
    def __init__(self, begin, begin_n, end_p, end):
        Solution.__init__(self, begin, begin_n, end_p, end)

    def apply(self, node_list):
        conv_ori_weight = numpy_helper.to_array(self.begin_n.precedence[1].tensors[0])
        conv_ori_bias = 0
        if len(self.begin_n.precedence) > 2:
            conv_ori_bias = numpy_helper.to_array(self.begin_n.precedence[2].tensors[0])
        scale = numpy_helper.to_array(self.end_p.precedence[1].tensors[0])
        B = numpy_helper.to_array(self.end_p.precedence[2].tensors[0])
        mean = numpy_helper.to_array(self.end_p.precedence[3].tensors[0])
        var = numpy_helper.to_array(self.end_p.precedence[4].tensors[0])
        epsilon = helper.get_attribute_value(self.end_p.origin.attribute[0])
        adjusted_scale = scale / np.sqrt(var + epsilon)
        conv_weight = conv_ori_weight * adjusted_scale[:, None, None, None]
        conv_bias = (conv_ori_bias - mean) * adjusted_scale[:, None, None, None] + B

        conv_weight_name = self.begin_n.origin.name+'_W_new'
        conv_weight_initilizer = numpy_helper.from_array(conv_weight, name=conv_weight_name)
        conv_bias_name = self.begin_n.origin.name + '_B_new'
        conv_bias_initilizer = numpy_helper.from_array(conv_bias, name=conv_bias_name)
<<<<<<< HEAD

        self.begin_n.in_redirect(self.begin_n.origin.input[1], conv_weight_name)
=======
        conv_weight_linked_node = LinkedNode(out_n=[conv_weight_name], tensors_n=[conv_weight_initilizer])
        conv_bias_linked_node = LinkedNode(out_n=[conv_bias_name], tensors_n=[conv_bias_initilizer])

        self.begin_n.precedence = []
        self.begin_n.in_redirect(self.begin_n.origin.input[1], conv_weight_name)
        self.begin_n.add_precedence(conv_weight_linked_node, conv_weight_name)
>>>>>>> 9821ef81
        if len(self.begin_n.input) > 2:
            self.begin_n.in_redirect(self.begin_n.origin.input[2], conv_bias_name)
        else:
            self.begin_n.input[conv_bias_name] = conv_bias_name
<<<<<<< HEAD
        self.begin_n.initializers = [conv_weight_initilizer, conv_bias_initilizer]
=======
        self.begin_n.add_precedence(conv_bias_linked_node, conv_bias_name)
>>>>>>> 9821ef81

        self.end.in_redirect(self.end.origin.input[0], self.begin_n.origin.output[0])
        self.begin_n.successor = []
        self.end.precedence = []
        self.end.add_precedence(self.begin_n, self.begin_n.single_output)

        node_list.remove(self.end_p)
<<<<<<< HEAD
=======
        node_list += [conv_weight_linked_node, conv_bias_linked_node]
>>>>>>> 9821ef81

        return node_list


class RedundantOptimizer(object):
    @staticmethod
    def find(node_list):
        solution = None
        for n_ in node_list:
            if n_.is_identity:
                if n_.in_single_path:
                    end = n_.successor[0]
                    end_pre = n_
                    while end is not None and end.is_identity and end.in_single_path:
                        end_pre = end
                        end = end.successor[0]
                    solution = Solution(n_.precedence[0], n_, end_pre, end)
                    return solution
                elif n_.in_single_path_to_output:
                    solution = NextToOutputSolution(n_.precedence[0], n_, None, None)
                    return solution

        return solution


class TransposeOptimizer(object):
    @staticmethod
    def find(node_list):
        solution = None
        for n_ in node_list:
            if n_.is_transpose:
                perm = Solution.get_perm(n_.origin)
                if n_.in_single_path:  # n_.in_single_path_and_inner:
                    if Solution.is_useless_transpose(perm):
                        solution = Solution(n_.precedence[0], n_, n_, n_.successor[0])
                        return solution
                    else:
                        succ = n_.successor[0]  # type: LinkedNode
                        while succ.in_single_path:
                            if succ.is_transpose: break
                            if succ.element_wise or succ.broadcast:
                                succ = succ.successor[0]
                            else:
                                break
                        if succ.is_transpose:
                            solution = MergeSolution(n_.precedence[0], n_, succ, succ.successor[0])
                            return solution

                    last_switchable = n_
                    test_node = n_.successor[0]
                    switch_transpose = False
                    while test_node.is_transpose_switchable_single_path and not test_node.successor[0].in_or_out:
                        switch_transpose = True
                        last_switchable = test_node
                        test_node = test_node.successor[0]
                    if switch_transpose:
                        solution = MoveForwardSolution(n_.precedence[0], n_, last_switchable,
                                                       last_switchable.successor[0])
                        return solution

                    next_node = n_.successor[0]
                    if next_node.is_transpose_switchable_simo:
                        delta_node = -1
                        cur_perm = Solution.get_perm(n_.origin)
                        for branch in next_node.successor:
                            while branch.is_transpose_switchable_single_path:
                                branch = branch.successor[0]
                            if branch.is_transpose:
                                branch_perm = Solution.get_perm(branch.origin)
                                if len(cur_perm) == len(branch_perm):
                                    perm_f = [cur_perm[idx] for idx in branch_perm]

                                    if Solution.is_useless_transpose(perm_f):
                                        delta_node = delta_node - 1

                            else:
                                delta_node = delta_node + 1
                        if delta_node <= 0:
                            solution = FanOutSolution(n_.precedence[0], n_, next_node, None)
                            return solution
                else:  # simo Transpose op
                    simo_transpose_case = True
                    cur_perm = None
                    for succ_ in n_.successor:
                        if not succ_.is_transpose:
                            simo_transpose_case = False
                            break
                        if not cur_perm:
                            cur_perm = Solution.get_perm(succ_.origin)
                        elif cur_perm != Solution.get_perm(succ_.origin):
                            simo_transpose_case = False
                            break
                    if simo_transpose_case and match_perm(perm, cur_perm):
                        solution = TransposeFanOutSolution(n_.precedence[0], n_, None, None)
                        return solution
            elif n_.is_transpose_switchable_mi:
                branch_perm = []
                number_branch = 0
                good_branch = 0
                for branch in n_.precedence:
                    if branch.is_transpose and branch.in_single_path_and_inner:
                        if number_branch == 0:
                            branch_perm = Solution.get_perm(branch.origin)
                            good_branch = good_branch + 1
                        else:
                            cur_perm = Solution.get_perm(branch.origin)
                            if not branch_perm == cur_perm:
                                break
                            good_branch = good_branch + 1
                    else:
                        break
                    number_branch = number_branch + 1
                find_switch = good_branch == len(n_.precedence)

                if find_switch:
                    solution = FanInSolution(n_, n_.successor[0], None, None, branch_perm)
                    return solution
            eligible_concat = n_.is_eligible_concat_and_inner
            if eligible_concat[0]:
                perm = Solution.get_perm(n_.precedence[0].origin)
                solution = FanInSolution(n_, n_.successor[0], None, None, perm)
                onnx_node = helper.make_node('Concat', n_.origin.input, n_.origin.output,
                                             n_.origin.name, axis=eligible_concat[1])
                n_.origin = onnx_node
                return solution

        return solution


class MergePadConvOptimizer(object):
    @staticmethod
    def find(node_list):
        solution = None
        for n_ in node_list:
            if n_.origin.op_type == 'Pad' and n_.in_single_path_and_inner:
                next = n_.successor[0]
                if next.origin.op_type == 'Conv':
                    solution = MergePadConvSolution(n_.precedence[0], n_, next, next.successor[0])
                    return solution

        return solution


class ConvBatchNormOptimizer(object):
<<<<<<< HEAD
    conv_batch_number = 0

=======
>>>>>>> 9821ef81
    @staticmethod
    def find(node_list):
        solution = None
        for n_ in node_list:
<<<<<<< HEAD
            if n_.origin.op_type == 'Conv' and len(n_.successor) == 1 and n_.successor[0] is not None:
                if len(n_.initializers) > 0:
                    continue
                next = n_.successor[0]
                if next.origin.op_type == 'BatchNormalization':
                    if len(n_.initializers) > 0:
                        continue
                    if len(n_.precedence[1].tensors) == 0:
                        continue
                    elif len(n_.precedence) > 2 and len(n_.precedence[1].tensors) == 0:
                        continue
                    else:
                        for idx_ in range(1, 5):
                            if len(next.precedence[idx_].tensors) == 0:
                                continue
=======
            if n_.origin.op_type == 'Conv' and n_.in_miso_and_inner:
                next = n_.successor[0]
                if next.origin.op_type == 'BatchNormalization':
                    if len(n_.precedence[1].tensors) == 0:
                        return solution
                    elif len(n_.precedence) > 2 and len(n_.precedence[1].tensors) == 0:
                        return solution
                    else:
                        for idx_ in range(1, 5):
                            if len(next.precedence[idx_].tensors) == 0:
                                return solution
>>>>>>> 9821ef81

                    solution = ConvBatchNormSolution(n_.precedence[0], n_, next, next.successor[0])
                    return solution

        return solution


def _find_an_optimization(node_list, target_opset=None):
    optimizers = [RedundantOptimizer, TransposeOptimizer, MergePadConvOptimizer]
    if target_opset is not None and target_opset >= 9:
        optimizers.append(ConvBatchNormOptimizer)

    for optm in optimizers:
        solution = optm.find(node_list)
        if solution is not None:
            return solution

    return None


def _apply_optimization(solution, node_list):
    return solution.apply(node_list)


def _build_onnx_model(node_list):
    regenerated = []
    for n_ in node_list:
        nodes = n_.generate()
        regenerated.extend(nodes)
    return regenerated


def _visit(name_to_node_map, n_name, result):
    node = name_to_node_map[n_name]
    if node.status == 'perm':
        return
    if node.status == 'temp':
        raise Exception("This graph is not a DAG")
    node.status = 'temp'
    for m in node.successor:
        if m.origin is not None:
            _visit(name_to_node_map, m.name, result)
    node.status = 'perm'
    result.insert(0, node.idx)


def _topological_sort(node_list):
    name_to_node_map = dict()

    def _get_unmark_node(name_to_node_map):
        for k, v in six.iteritems(name_to_node_map):
            if v.status == 'unmark':
                return k
        return None

    result = []
    name_set = set()
    for idx_, n_ in enumerate(node_list):
        setattr(n_, 'idx', idx_)

    for n_ in node_list:
        name = n_.unique_name
        name_set.add(name)
        setattr(n_, 'name', name)
        setattr(n_, 'status', 'unmark')
        name_to_node_map.update({name: n_})

    n_name = _get_unmark_node(name_to_node_map)
    while n_name:
        _visit(name_to_node_map, n_name, result)
        n_name = _get_unmark_node(name_to_node_map)

    result_nodes = [node_list[result[idx]] for idx in range(len(node_list))]
    return result_nodes


def optimize_onnx(onnx_nodes, nchw_inputs=None, inputs=None, outputs=None, target_opset=None):
    """
    Optimize onnx model by several approaches.
    :param onnx_nodes: the onnx node list in onnx model.
    :param opset opset: number of the model
    :param nchw_inputs: the name list of the inputs needed to be transposed as NCHW
    :param inputs: the model input
    :param outputs: the model output
    :return: the optimized onnx node list
    """
    node_list = LinkedNode.build_from_onnx(onnx_nodes,
                                           nchw_inputs if nchw_inputs else [],
                                           [] if inputs is None else inputs,
                                           [] if outputs is None else outputs)
    solution = _find_an_optimization(node_list)
    while solution:
        node_list = _apply_optimization(solution, node_list)
        solution = _find_an_optimization(node_list)

    if target_opset is None or target_opset < 9:
        node_list = _topological_sort(node_list)
    return _build_onnx_model(node_list)


def _remove_unused_initializers(nodes, initializers):
    adjusted_initializers = []
    nodes_input_set = set()
    for n_ in nodes:
        for input_name_ in n_.input:
            nodes_input_set.add(input_name_)

    for initializers_ in initializers:
        if initializers_.name in nodes_input_set:
            adjusted_initializers.append(initializers_)

    return adjusted_initializers


def optimize_onnx_graph(onnx_nodes, nchw_inputs=None, inputs=None, outputs=None, initializers=None,
                        model_value_info=None, model_name=None, target_opset=None):
    """
    Optimize onnx model by several approaches.
    :param onnx_nodes: the onnx node list in onnx model.
    :param nchw_inputs: the name list of the inputs needed to be transposed as NCHW
    :param inputs: the model input
    :param outputs: the model output
    :param initializers: the model initializers
    :param model_value_info: the model value_info
    :param model_name the internal name of model
    :return: the optimized onnx graph
    """
    if target_opset < 9:
        raise Exception("target_opset = {}, Use optimize_onnx_graph for opset >= 9".format(target_opset))

    # When calling ModelComponentContainer's add_initializer(...), nothing is added into the input list.
    # However, In ONNX, for target opset < 9, initializers should also be model's (GraphProto) inputs.
    # Thus, we create ValueInfoProto objects from initializers (type: TensorProto) directly and then add them into model's input list.
    extra_inputs = []  # ValueInfoProto list of the initializers
    for tensor in initializers:
        # Sometimes (especially when creating optional input values such as RNN's initial hidden state), an initializer
        # is also one of the original model's input, so it has been added into the container's input list. If this is
        # the case, we need to skip one iteration to avoid duplicated inputs.
        if tensor.name in [value_info.name for value_info in inputs]:
            continue

        # Initializers are always tensors so we can just call make_tensor_value_info(...)
        value_info = helper.make_tensor_value_info(tensor.name, tensor.data_type, tensor.dims)
        extra_inputs.append(value_info)

    in_inputs = list(inputs) + extra_inputs
    node_list = LinkedNode.build_from_onnx_2(onnx_nodes,
                                             nchw_inputs if nchw_inputs else [],
                                             [] if in_inputs is None else in_inputs,
                                             [] if outputs is None else outputs,
                                             initializers)
    solution = _find_an_optimization(node_list, target_opset)
    while solution:
        node_list = _apply_optimization(solution, node_list)
<<<<<<< HEAD
        solution = _find_an_optimization(node_list, target_opset)

    node_list = [n_ for n_ in node_list if n_.origin is not None]
    node_list = _topological_sort(node_list)
    regenerated = []
    for n_ in node_list:
        nodes = n_.generate()
        regenerated.extend(nodes)
        if len(n_.initializers) > 0:
            initializers.extend(n_.initializers)
    nodes = regenerated
=======
        #if isinstance(solution, ConvBatchNormSolution):
        #    break
        solution = _find_an_optimization(node_list, target_opset)

    # handle initializers
    for node_ in node_list:
        if node_.origin is None:
            initializers.append(node_.tensors[0])

    node_list = [n_ for n_ in node_list if n_.origin is not None]
    node_list = _topological_sort(node_list)
    nodes = _build_onnx_model(node_list)
>>>>>>> 9821ef81

    # Create a graph from its main components
    graph = helper.make_graph(nodes, model_name, inputs,
                              outputs, initializers)
    # Add extra information related to the graph
    graph.value_info.extend(model_value_info)

    new_graph = graph # const_folding_optimizer(graph)
    adjusted_initializers = _remove_unused_initializers(new_graph.node, new_graph.initializer)
    del new_graph.initializer[:]
    new_graph.initializer.extend(adjusted_initializers)
    return new_graph


def optimize_onnx_model(origin_model, nchw_inputs=None):
    # type: (onnx.ModelProto, list) -> onnx.ModelProto
    """
    the origin model will be updated after the optimization.
    :param origin_model:
    :param nchw_inputs:
    :return:
    """
    graph = origin_model.graph
    nodelist = list(graph.node)

    input_with_initializer = [in_ for in_ in graph.input]
    input_with_initializer += [in_ for in_ in graph.initializer]
    opt_graph = optimize_onnx_graph(nodelist,
                                    nchw_inputs=nchw_inputs,
                                    inputs=graph.input,
                                    outputs=graph.output,
                                    initializers=graph.initializer,
                                    model_value_info=graph.value_info,
                                    model_name=graph.name,
                                    target_opset=next(opset_.version for opset_ in origin_model.opset_import)
                                    )

    origin_model.graph.CopyFrom(opt_graph)
    return origin_model<|MERGE_RESOLUTION|>--- conflicted
+++ resolved
@@ -27,10 +27,6 @@
         self.precedence = []
         self.successor = []
         self.attributes = {}
-<<<<<<< HEAD
-=======
-        self.tensors = [] if tensors_n is None else tensors_n
->>>>>>> 9821ef81
         LinkedNode.UNIQUE_NAME_INDEX += 1
         self.unique_name = "{}__{}".format(
             self.origin.name if self.origin and self.origin.name else 'unnamed',
@@ -216,9 +212,9 @@
             onode.name = self.origin.name
             onode.op_type = self.origin.op_type
             onode.input.extend([self.input.get(i_, i_) for i_ in self.origin.input])
-            for input_ in self.input.values():
-                if input_ not in onode.input:
-                    onode.input.append(input_)
+            for input_ in self.initializers:
+                if input_.name not in onode.input:
+                    onode.input.append(input_.name)
             onode.output.extend([self.output.get(o_, o_) for o_ in self.origin.output])
             onode.doc_string = self.origin.doc_string
             onode.domain = self.origin.domain
@@ -657,26 +653,13 @@
         conv_weight_initilizer = numpy_helper.from_array(conv_weight, name=conv_weight_name)
         conv_bias_name = self.begin_n.origin.name + '_B_new'
         conv_bias_initilizer = numpy_helper.from_array(conv_bias, name=conv_bias_name)
-<<<<<<< HEAD
 
         self.begin_n.in_redirect(self.begin_n.origin.input[1], conv_weight_name)
-=======
-        conv_weight_linked_node = LinkedNode(out_n=[conv_weight_name], tensors_n=[conv_weight_initilizer])
-        conv_bias_linked_node = LinkedNode(out_n=[conv_bias_name], tensors_n=[conv_bias_initilizer])
-
-        self.begin_n.precedence = []
-        self.begin_n.in_redirect(self.begin_n.origin.input[1], conv_weight_name)
-        self.begin_n.add_precedence(conv_weight_linked_node, conv_weight_name)
->>>>>>> 9821ef81
         if len(self.begin_n.input) > 2:
             self.begin_n.in_redirect(self.begin_n.origin.input[2], conv_bias_name)
         else:
             self.begin_n.input[conv_bias_name] = conv_bias_name
-<<<<<<< HEAD
         self.begin_n.initializers = [conv_weight_initilizer, conv_bias_initilizer]
-=======
-        self.begin_n.add_precedence(conv_bias_linked_node, conv_bias_name)
->>>>>>> 9821ef81
 
         self.end.in_redirect(self.end.origin.input[0], self.begin_n.origin.output[0])
         self.begin_n.successor = []
@@ -684,10 +667,6 @@
         self.end.add_precedence(self.begin_n, self.begin_n.single_output)
 
         node_list.remove(self.end_p)
-<<<<<<< HEAD
-=======
-        node_list += [conv_weight_linked_node, conv_bias_linked_node]
->>>>>>> 9821ef81
 
         return node_list
 
@@ -832,16 +811,12 @@
 
 
 class ConvBatchNormOptimizer(object):
-<<<<<<< HEAD
     conv_batch_number = 0
 
-=======
->>>>>>> 9821ef81
     @staticmethod
     def find(node_list):
         solution = None
         for n_ in node_list:
-<<<<<<< HEAD
             if n_.origin.op_type == 'Conv' and len(n_.successor) == 1 and n_.successor[0] is not None:
                 if len(n_.initializers) > 0:
                     continue
@@ -857,19 +832,6 @@
                         for idx_ in range(1, 5):
                             if len(next.precedence[idx_].tensors) == 0:
                                 continue
-=======
-            if n_.origin.op_type == 'Conv' and n_.in_miso_and_inner:
-                next = n_.successor[0]
-                if next.origin.op_type == 'BatchNormalization':
-                    if len(n_.precedence[1].tensors) == 0:
-                        return solution
-                    elif len(n_.precedence) > 2 and len(n_.precedence[1].tensors) == 0:
-                        return solution
-                    else:
-                        for idx_ in range(1, 5):
-                            if len(next.precedence[idx_].tensors) == 0:
-                                return solution
->>>>>>> 9821ef81
 
                     solution = ConvBatchNormSolution(n_.precedence[0], n_, next, next.successor[0])
                     return solution
@@ -958,8 +920,8 @@
     """
     node_list = LinkedNode.build_from_onnx(onnx_nodes,
                                            nchw_inputs if nchw_inputs else [],
-                                           [] if inputs is None else inputs,
-                                           [] if outputs is None else outputs)
+                                           [] if inputs is None else [i_.name for i_ in inputs],
+                                           [] if outputs is None else [o_.name for o_ in outputs])
     solution = _find_an_optimization(node_list)
     while solution:
         node_list = _apply_optimization(solution, node_list)
@@ -1024,7 +986,6 @@
     solution = _find_an_optimization(node_list, target_opset)
     while solution:
         node_list = _apply_optimization(solution, node_list)
-<<<<<<< HEAD
         solution = _find_an_optimization(node_list, target_opset)
 
     node_list = [n_ for n_ in node_list if n_.origin is not None]
@@ -1036,20 +997,6 @@
         if len(n_.initializers) > 0:
             initializers.extend(n_.initializers)
     nodes = regenerated
-=======
-        #if isinstance(solution, ConvBatchNormSolution):
-        #    break
-        solution = _find_an_optimization(node_list, target_opset)
-
-    # handle initializers
-    for node_ in node_list:
-        if node_.origin is None:
-            initializers.append(node_.tensors[0])
-
-    node_list = [n_ for n_ in node_list if n_.origin is not None]
-    node_list = _topological_sort(node_list)
-    nodes = _build_onnx_model(node_list)
->>>>>>> 9821ef81
 
     # Create a graph from its main components
     graph = helper.make_graph(nodes, model_name, inputs,
@@ -1057,7 +1004,7 @@
     # Add extra information related to the graph
     graph.value_info.extend(model_value_info)
 
-    new_graph = graph # const_folding_optimizer(graph)
+    new_graph = const_folding_optimizer(graph)
     adjusted_initializers = _remove_unused_initializers(new_graph.node, new_graph.initializer)
     del new_graph.initializer[:]
     new_graph.initializer.extend(adjusted_initializers)
