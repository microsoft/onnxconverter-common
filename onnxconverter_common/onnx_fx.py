# -*- coding: utf-8 -*-
# The codegen script to build oopb opset functions

import onnx
import onnxruntime as ort
import numpy as np
import io

from onnx import helper
from onnxconverter_common.registration import register_converter
from onnxconverter_common.topology import Topology, convert_topology, Scope
from onnxconverter_common.oopb import OnnxOperatorBuilder
from onnxconverter_common.container import ModelComponentContainer
from onnxconverter_common.data_types import DoubleTensorType, FloatTensorType, Int64TensorType, Int32TensorType
from onnxconverter_common import onnx_ops


def _get_python_function_arguments(f):
    '''
    Helper to get the parameter names and annotations of a Python function.
    '''
    # Note that we only return non-optional arguments (we assume that any optional args are not specified).
    # This allows to, e.g., accept max(a, b, *more, name='') as a binary function
    from inspect import getfullargspec
    param_specs = getfullargspec(f)
    annotations = param_specs.annotations
    arg_names = param_specs.args
    # "if this tuple has n elements, they correspond to the last n elements listed in args"
    defaults = param_specs.defaults
    if defaults:
        # we allow Function(functions with default arguments), but those args will always have default values since CNTK Functions do not support this
        arg_names = arg_names[:-len(defaults)]
    return (arg_names, annotations)


class Graph:

    function_dict = {}

    def __init__(self, name, oxml, inputs, outputs):
        ox_graph = oxml.graph
        if name is None:
            name = ox_graph.name
        initializer_set = {
            initializer.name for initializer in ox_graph.initializer}
        model_inputs = [
            input.name for input in ox_graph.input if input.name not in initializer_set]
        model_outputs = [output.name for output in ox_graph.output]
        if inputs is None:
            inputs = model_inputs
        else:
            assert {input for input in inputs} == {
                input for input in model_inputs}, f"User-specified set of inputs ({', '.join(inputs)}) to {name} does not match actual set ({', '.join(model_inputs)})"
        if outputs is None:
            outputs = model_outputs
        else:
            assert {output for output in outputs} == {
                output for output in model_outputs}, f"User-specified set of outputs ({', '.join(outputs)}) to {name} does not match actual set ({', '.join(model_outputs)})"
        print(f"Graph: {name}({', '.join(inputs)}) -> {', '.join(outputs)}")
        self._name = name
        self._oxml = oxml
        self._inputs = inputs
        self._outputs = outputs
        self._sess = None

    @staticmethod
    def trace(*args, **kwargs):
        """
        This is the decorator. Example:
        @Graph.trace(outputs="logits")
        def model(source_sequence):
            ...
        """
        if len(args) > 0 and hasattr(args[0], '__call__'):  # first arg is function
            return Graph._to_Graph(args[0])
        else:
            return lambda f: Graph._to_Graph(f, *args, **kwargs)

    # need store it globally, do it in this way temperarily.
    @staticmethod
    def my_oopb(func):
        return Graph.function_dict.get(func, None)

    @staticmethod
    def _to_Graph(f, op_name=None, input_types=None, output_types=None, outputs=None, name=None):
        if outputs is None:
            outputs = []

        f_name = f.__name__
        arg_names, _ = _get_python_function_arguments(f)

        class _SimpleRawModelContainer(object):
            def __init__(self, inputs, outputs):
                self.input_names = inputs
                self.output_names = outputs
        raw_model = _SimpleRawModelContainer(arg_names, outputs)
        topo = Topology(raw_model)
        top_level = topo.declare_scope(f_name)

        inputs = None
        f_outputs = None

        def on_conversion(scope, operator, container):
            nonlocal inputs
            nonlocal f_outputs
<<<<<<< HEAD
            with OnnxOperatorBuilderX(container, scope).as_default(f.__name__) as ox:
=======
            with OnnxOperatorBuilderX(container, scope).as_default(f_name) as ox:
>>>>>>> 2adb879d
                inputs = [ox.arg(arg_name) for arg_name in arg_names]
                Graph.function_dict.update({f.__name__: ox})
                f_outputs = f(*inputs)
                if outputs:
                    if isinstance(f_outputs, Tensor):
                        f_outputs = ox.identity([f_outputs], outputs=[outputs])
                    else:
                        f_outputs = [ox.identity([f_output], outputs=[
                                                 output_name]) for f_output, output_name in zip(f_outputs, outputs)]

        GRAPH_OPERATOR_NAME = f_name
        register_converter(GRAPH_OPERATOR_NAME, on_conversion, overwrite=True)
        top_level.declare_local_operator(GRAPH_OPERATOR_NAME)
        for i_ in raw_model.input_names:
<<<<<<< HEAD
            top_level.get_local_variable_or_declare_one(
                i_, DoubleTensorType(shape=[1]))
        for o_ in raw_model.output_names:
            top_level.get_local_variable_or_declare_one(
                o_, DoubleTensorType(shape=[1]))
=======
            top_level.get_local_variable_or_declare_one(i_, DoubleTensorType(shape=[1]) if not input_types  else input_types [arg_names.index(i_)])
        for o_ in raw_model.output_names:
            top_level.get_local_variable_or_declare_one(o_, DoubleTensorType(shape=[1]) if not output_types else output_types[outputs.index(o_)])
>>>>>>> 2adb879d

        oxml = convert_topology(topo, f_name, "doc_string", target_opset=12, enable_optimizer=False)
        return Graph(name=f_name, oxml=oxml, inputs=arg_names, outputs=outputs)

    @staticmethod
    def _map_function_arguments(params, params_set, *args, **kwargs):
        '''
        Helper to determine the argument map for use with various call operations.
        Returns a dictionary from parameters to whatever arguments are passed.
        Accepted are both positional and keyword arguments.
        This mimics Python's argument interpretation, except that keyword arguments are not optional.
        '''
        # start with positional arguments
        arg_map = dict(zip(params, args))

        # now look up keyword arguments
        if len(kwargs) != 0:
            for name, arg in kwargs.items():  # keyword args are matched by name
                if name not in params_set:
<<<<<<< HEAD
                    raise TypeError(
                        "got an unexpected keyword argument '%s'" % name)
                param = params_set[name]
                if param in arg_map:
                    raise SyntaxError(
                        "got multiple values for argument '%s'" % name)
                arg_map[param] = arg  # add kw argument to dict
=======
                    raise TypeError("got an unexpected keyword argument '%s'" % name)
                if name in arg_map:
                    raise SyntaxError("got multiple values for argument '%s'" % name)
                arg_map[name] = arg  # add kw argument to dict
>>>>>>> 2adb879d
        assert len(arg_map) == len(params)

        return arg_map

    def _argument_map(self, *args, **kwargs):
        '''
        Determines the {placeholder: variable} map for use with various call operations
        Returns a dictionary from this function's placeholders to whatever arguments are passed.
        Accepted are both positional and keyword arguments.
        This mimics Python's argument interpretation, except that keyword arguments are not optional
        (there is no concept of default value).
        '''
        params = self._inputs
        if len(args) + len(kwargs) != len(params):
            raise TypeError("Graph invocation expected {} arguments, got {}".format(
                len(params), len(args) + len(kwargs)))
        params_set = {arg for arg in params}
        return Graph._map_function_arguments(params, params_set, *args, **kwargs)

    def __call__(self, *args, **kwargs):
        # parse argument list and map to the function's input
        arg_map = self._argument_map(*args, **kwargs)
        # determine whether this is eval() or clone()
        is_symbolic = any(isinstance(arg, Tensor) for arg in arg_map.values())
        if is_symbolic:
            first_arg = next(iter(arg_map.values()))
            ox = first_arg.ox
            output_map = {output: None for output in self._outputs}
            # @TODO: outputs missing
            return ox.apply_invoke_inline(self._oxml.graph, arg_map, output_map)
        else:
            # evaluate with real values
<<<<<<< HEAD
            return None

    def save(self, path):
        if self._oxml.opset_import[0].version < 7:
            # @WORKAROUND: lower versions will crash onnxruntime upon load
            self._oxml.opset_import[0].version = 7
        # print(self._oxml.graph.node)
        onnx.checker.check_model(self._oxml)
        try:
            import onnxruntime as ort
            ort.InferenceSession(self._oxml.SerializeToString())
        except Exception as e:
            print(e)
=======
            kwargs = { name : val for name, val in arg_map.items() }
            if self._sess == None:       # This requires an ORT session, which we create lazily and keep around for future calls.
                self._sess = ort.InferenceSession(self._oxml.SerializeToString())
            res = self._sess.run(None, kwargs)
            return res  # @TODO: of more than one, turn into a dict, or something
    
    def save(self, path):
        if self._oxml.opset_import[0].version < 7:    # @WORKAROUND: lower versions will crash onnxruntime upon load
            self._oxml.opset_import[0].version = 7
        #print("Model:")
        #print("--- opset_import:", self._oxml.opset_import[0])
        #print("--- inputs:", self._oxml.graph.input)
        #print("--- outputs:", self._oxml.graph.output)
        #print("--- nodes:", self._oxml.graph.node)
        #print(self._oxml)
        #onnx.checker.check_model(self._oxml)
>>>>>>> 2adb879d
        onnx.save_model(self._oxml, path)

    @staticmethod
    def load(path, name=None, inputs=None, outputs=None):
        return Graph(name=name, oxml=onnx.load_model(path), inputs=inputs, outputs=outputs)


class Tensor:
    def __init__(self, tensor_name: str, ox):
        self.name = tensor_name
        self.ox = ox

    def __add__(self, other):
        return self.ox.add([self, other])

    def __sub__(self, other):
        return self.ox.sub([self, other])

    def __mul__(self, other):
        return self.ox.mul([self, other])

    def __div__(self, other):
        return self.ox.div([self, other])

    def __pow__(self, other):
        return self.ox.pow([self, other])

    def __matmul__(self, other):
        return self.ox.matmul([self, other])

    def __lt__(self, other):
        return self.ox.less([self, other])

    def __le__(self, other):
        return self.ox.less_or_equal([self, other])

    # def __eq__(self, other):
    #    return self.ox.matmul([self, other])

    # def __ne__(self, other):
    #    return self.ox.matmul([self, other])

    def __gt__(self, other):
        return self.ox.greater([self, other])

    def __ge__(self, other):
        return self.ox.greater_or_equal([self, other])

    def __neg__(self):
        return self.ox.neg([self])

    # def __not__(self):
    #    return self.ox.not([self])


class OnnxOperatorBuilderX(OnnxOperatorBuilder):
    def _output_names_to_tensors(self, outputs):
        if isinstance(outputs, str):
            return Tensor(outputs, self)
        else:
            return [self._output_names_to_tensors(output) for output in outputs]

    def _tensors_to_input_names(self, inputs):
        if isinstance(inputs, Tensor):
            return inputs.name
        else:
            return [self._tensors_to_input_names(input) for input in inputs]

    def apply_op(self, apply_func_or_op_type, inputs, name=None, outputs=None, **attrs):  # override!
        inputs = self._tensors_to_input_names(inputs)
        if isinstance(apply_func_or_op_type, str):
            return self._output_names_to_tensors(super().add_node(apply_func_or_op_type, inputs, name=name, outputs=outputs, **attrs))
        else:
            return self._output_names_to_tensors(super().apply_op(apply_func_or_op_type, inputs, name=name, outputs=outputs, **attrs))

    def apply_invoke_inline(self, ox_graph, input_map, output_map):
        # input_map:  [name in graph] -> actual input Tensor
        # output_map: [name in graph] -> desired name for the result, or None
        f_name = "invoke_inline_" + ox_graph.name
        for graph_output in output_map.keys():  # @TODO: use proper comprehensions
            output_map[graph_output] = self._process_outputs(
                output_map[graph_output], name=f_name)[0]
        for graph_input in input_map.keys():
            input_map[graph_input] = self._process_inputs(
                [input_map[graph_input].name], name=f_name)[0]
        print(f_name, input_map, output_map)

        def map_tensors(args, arg_map):
            for i in range(len(args)):
                if args[i] in arg_map:
                    print("Replacing:", args[i])
                    args[i] = arg_map[args[i]]
        for node in ox_graph.node:
            map_tensors(node.input,  input_map)
            map_tensors(node.output, output_map)
            self._container.nodes.append(node)
        for initializer in ox_graph.initializer:
            if initializer.name in output_map:  # technically, the whole function could be a lonely initializer
                print("Replacing:", initializer.name, initializer.shape)
                initializer.name = output_map[initializer.name]
            # print(initializer.name)
            self._container.initializers.append(initializer)
        for value_info in ox_graph.value_info:
            # @TODO: Not sure what must be mapped, and how
            print(value_info)
            self._container.value_info.append(value_info)
        return self._output_names_to_tensors(output_map.values())

<<<<<<< HEAD
    def constant(self, name, value, outputs=None):   # override!
        # not sure about the diff between name and outputs
        return self._output_names_to_tensors(super().constant(name, value, outputs=[name]))
=======
    def constant(self, name=None, value=None, outputs=None):   # override!
        if name is None:  # @BUGBUG: Somehow, constant() does not accept None...??
            name = self._generate_name("constant", name)
        assert value is not None
        if isinstance(value, np.ndarray):
            l = value.flatten().tolist()
            value = helper.make_tensor(name, self.float, value.shape, l)
        return self._output_names_to_tensors(super().constant(name, value, outputs=[name]))[0]  # strip an extra level of list()
>>>>>>> 2adb879d

    def arg(self, name):
        """
        Use this to create a function argument
        """
        return Tensor(name, self)

<<<<<<< HEAD

@Graph.trace
def greedy_graph(data_0):
    oopb = Graph.my_oopb("greedy_graph")
    # seq_len = oopb.shape(data_0)
    seq_len = oopb.shape(data_0)
    # data_0_mask = oopb.constant(1.0, shape=seq_len)
    data_0_mask = oopb.constant_of_shape(seq_len)
    data_0_index_range = oopb.range(seq_len)
    max_len = seq_len * 3
=======
    # @TODO: make these proper ops
    def shape(self, inputs, name=None, outputs=None):
        return self.apply_op(lambda scope, input_name, output_name, container, operator_name=None:
                                onnx_ops._apply_unary_operation(scope, 'Shape', input_name, output_name, container, operator_name=operator_name),
                             inputs, name, outputs)
    
    def constant_of_shape(self, name=None, value=None, shape=None):
        assert value is not None and shape is not None
        shape = self._tensors_to_input_names([shape])[0]
        def apply_constant_of_shape(scope, input_names, output_names, container, operator_name=None, output_seq=0, **attrs):
            name = onnx_ops._create_name_or_use_existing_one(scope, 'ConstantOfShape', operator_name)
            attrs['shape'] = shape
            container.add_node('ConstantOfShape', input_names, output_names, name=name, op_version=12, **attrs)
        return self.apply_op(apply_constant_of_shape, [], name, None)

    def range(self, inputs, name=None, outputs=None):
        return self.apply_op(lambda scope, input_name, output_name, container, operator_name=None:
                                onnx_ops._apply_unary_operation(scope, 'Range', input_name, output_name, container, operator_name=operator_name),
                             inputs, name, outputs)

# this works, and the exported graph is usable:

if True:
    @Graph.trace(outputs="s")
    def f(x,y):
        return x + y

    @Graph.trace(outputs="z")
    def g(x,y):
        return x.ox.abs(f(x, y))

    g.save("c:/me/abssum.onnx")

    print(g([2.0], [-5.0]))


path_stem = "c:/work/marian-dev/local/model/model.npz.best-ce-mean-words-debug-sin-proto"
encode_source = Graph.load(f"{path_stem}.encode_source.onnx",
                           inputs=['data_0', 'data_0_mask', 'data_0_posrange'])  # define the order of arguments
decode_first  = Graph.load(f"{path_stem}.decode_first.onnx",
                           inputs=['data_1_posrange', 'encoder_context_0', 'data_0_mask'],
                           outputs=['logits', 'out_decoder_state_0', 'out_decoder_state_1', 'out_decoder_state_2', 'out_decoder_state_3', 'out_decoder_state_4', 'out_decoder_state_5'])
decode_next   = Graph.load(f"{path_stem}.decode_next.onnx",
                           inputs=['prev_word', 'data_1_posrange', 'encoder_context_0', 'data_0_mask',
                                   'decoder_state_0', 'decoder_state_1', 'decoder_state_2', 'decoder_state_3', 'decoder_state_4', 'decoder_state_5'],
                           outputs=['logits', 'out_decoder_state_0', 'out_decoder_state_1', 'out_decoder_state_2', 'out_decoder_state_3', 'out_decoder_state_4', 'out_decoder_state_5'])


# works -- sometimes

if False:
    @Graph.trace(
        input_types =[ Int32TensorType(shape=['SOURCE_LENGTH']),
                    FloatTensorType(shape=['SOURCE_LENGTH', 1, 1]),
                    FloatTensorType(shape=['SOURCE_LENGTH', 1, 1])],
        output_types=[ FloatTensorType(shape=[1, 'SOURCE_LENGTH', 1, 512]) ],
        outputs="Y")
    def greedy_search(X):
        ox = X.ox
        data_0 = X
        seq_len = ox.shape(data_0)
        data_0_mask = ox.constant_of_shape(value=1.0, shape=seq_len)
        data_0_index_range = ox.range(seq_len)
        max_len = seq_len * ox.constant(value=3)

        encoder_context_0, *_ = encode_source(data_0=data_0, data_0_mask=data_0_mask,
                                            data_0_posrange=data_0_index_range)

        y_len_0 = ox.constant(value=np.array([[[0]]], dtype=np.float))
        logp, *out_decoder_states = decode_first(data_1_posrange=y_len_0,
                                                encoder_context_0=encoder_context_0, data_0_mask=data_0_mask)
        
        y_len = ox.constant(value=np.array([[[1]]], dtype=np.float))
        return logp

        # # !!!! logp[:, :, :, unk_id] = -1e8  # suppress <unk>, like Marian
        #y0 = ox.argmax(ox.slice(logp, [0, 0], [1, 1], axis=[0, 1]))     # fails on slice()
        #test_y0 = ox.equal(y0, [0])                                     # equal() not implemented

        # @Graph.trace
        # def loop_body(y0, y_len, encoder_context_0, data_0_mask, out_decoder_states):
        #     data_1_posrange = ox.unsqueeze(y_len, axes=[0, 1, 2])
        #     logp, *out_decoder_states = decode_next(
        #         prev_word=[y0], data_1_posrange=data_1_posrange,
        #         encoder_context_0=encoder_context_0, data_0_mask=data_0_mask,
        #         decoder_state_0=out_decoder_states[0], decoder_state_1=out_decoder_states[1],
        #         decoder_state_2=out_decoder_states[2], decoder_state_3=out_decoder_states[3],
        #         decoder_state_4=out_decoder_states[4], decoder_state_5=out_decoder_states[5])
        #     y0 = ox.argmax(ox.slice(logp, [0, 0], [1, 1], axis=[0, 1]))
        #     test_y0 = ox.equal(y0, [0])
        #     y_len = y_len + ox.constant(value=1)

        # y = ox.loop(max_len, test_y0, loop_body,
        #               y0, y_len, encoder_context_0, data_0_mask, out_decoder_states)
    #greedy_search.save("c:/me/greedy.onnx")

@Graph.trace(
    input_types =[ Int32TensorType(shape=['SOURCE_LENGTH']),
                   FloatTensorType(shape=['SOURCE_LENGTH', 1, 1]),
                   FloatTensorType(shape=['SOURCE_LENGTH', 1, 1])],
    output_types=[ FloatTensorType(shape=[1, 'SOURCE_LENGTH', 1, 512]) ],
    outputs="z")
def h(a, b, c):
    return encode_source(a,b,c)

model_path = "c:/me/enc.onnx"
print("Saving to:", model_path, flush=True)
h.save(model_path)

res = h(np.array([530, 4, 0]                , dtype=np.int32),
        np.array([[[1.0]], [[1.0]], [[1.0]]], dtype=np.float32),
        np.array([[[0.0]], [[1.0]], [[2.0]]], dtype=np.float32))

print(res)

#print("Loading from:", model_path, flush=True)
#model = onnx.load(model_path)

#print("Serializing...", flush=True)
#model_str = str(model)
#print("Deleting raw_data...", flush=True)
#model_str = '\n'.join(line for line in model_str.split('\n') if "raw_data" not in line)
#print("Printing to:", model_path, flush=True)
#with open(model_path + ".txt", "wb") as f:
#    print(model_str, file=f)
#print("Done", flush=True)

print("done")
>>>>>>> 2adb879d

    encoder_context_0, *_ = encode_source(data_0=data_0, data_0_mask=data_0_mask,
                                          data_0_posrange=data_0_index_range)

    posrange = oopb.constant(np.arary([[[0]]], dtype=np.float))
    logp, *out_decoder_states = decode_first(data_1_posrange=posrange,
                                             encoder_context_0=encoder_context_0, data_0_mask=data_0_mask)

    # # !!!! logp[:, :, :, unk_id] = -1e8  # suppress <unk>, like Marian
    y0 = oopb.argmax(oopb.slice(logp, starts=[0, 0], ends=[1, 1], axis=[0, 1]))
    test_y0 = oopb.equal(y0, [0])
    y_len = oopb.constant([1])

    @Graph.trace
    def loop_body(y0, y_len, encoder_context_0, data_0_mask, out_decoder_states):
        data_1_posrange = oopb.unsqueeze(y_len, axes=[0, 1, 2])
        logp, *out_decoder_states = decode_next(prev_word=[
            y0], data_1_posrange=data_1_posrange,
            encoder_context_0=encoder_context_0, data_0_mask=data_0_mask,
            decoder_state_0=out_decoder_states[
            0], decoder_state_1=out_decoder_states[1],
            decoder_state_2=out_decoder_states[
            2], decoder_state_3=out_decoder_states[3],
            decoder_state_4=out_decoder_states[4], decoder_state_5=out_decoder_states[5])

        y0 = oopb.argmax(oopb.slice(logp, [0, 0], [1, 1], axis=[0, 1]))
        test_y0 = oopb.equal(y0, [0])
        y_len = oopb.add(y_len, [1])

    y = oopb.loop(max_len, test_y0, loop_body,
                  y0, y_len, encoder_context_0, data_0_mask, out_decoder_states)
    return y


if __name__ == "__main__":
    
    if True:
        @Graph.trace(outputs="s")
        def f(x, y):
            return x + y

        @Graph.trace(outputs="z")
        def g(x, y):
            return x.ox.abs(f(x, y))

        g.save("func_g.onnx")

    # @WORKAROUND: To make this work, must comment out the call to MergeCommonSequenceOptimizer():

<<<<<<< HEAD
    @Graph.trace(outputs="z")
    def h(a, b, c):
        return encode_source(a, b, c)

    h.save("func_h.onnx")

    # path_stem = "c:/work/marian-dev/local/model/model.npz.best-ce-mean-words-debug-sin-proto"
    path_stem = "/mnt/k/Data/share_with_frank/fluency_onnx_model/model.npz.best-ce-mean-words-debug-sin"
    encode_source = Graph.load(f"{path_stem}.encode_source.onnx",
                               inputs=['data_0', 'data_0_mask', 'data_0_posrange'])  # define the order of arguments
    decode_first = Graph.load(f"{path_stem}.decode_first.onnx",
                              inputs=['data_1_posrange',
                                      'encoder_context_0', 'data_0_mask'],
                              outputs=['logits', 'out_decoder_state_0', 'out_decoder_state_1', 'out_decoder_state_2', 'out_decoder_state_3', 'out_decoder_state_4', 'out_decoder_state_5'])
    decode_next = Graph.load(f"{path_stem}.decode_next.onnx",
                             inputs=['prev_word', 'data_1_posrange', 'encoder_context_0', 'data_0_mask',
                                     'decoder_state_0', 'decoder_state_1', 'decoder_state_2', 'decoder_state_3', 'decoder_state_4', 'decoder_state_5'],
                             outputs=['logits', 'out_decoder_state_0', 'out_decoder_state_1', 'out_decoder_state_2', 'out_decoder_state_3', 'out_decoder_state_4', 'out_decoder_state_5'])

    greedy_graph.save("fluency.onnx")
=======
    # # !!!! logp[:, :, :, unk_id] = -1e8  # suppress <unk>, like Marian
    # y0 = oopb.argmax(oopb.slice(logp, [0, 0], [1, 1], axis=[0, 1]))
    # test_y0 = oopb.equal(y0, [0])
    # y_len = oopb.constant([1])

    # def loop_body(y0, y_len, encoder_context_0, data_0_mask, out_decoder_states):
    #     data_1_posrange = oopb.unsqueeze(y_len, axes=[0, 1, 2])
    #     logp, *out_decoder_states = oopb.noop_unfold(attrs["decode_next"],
    #                                                  prev_word=[
    #                                                      y0], data_1_posrange=data_1_posrange,
    #                                                  encoder_context_0=encoder_context_0, data_0_mask=data_0_mask,
    #                                                  decoder_state_0=out_decoder_states[
    #         0], decoder_state_1=out_decoder_states[1],
    #         decoder_state_2=out_decoder_states[
    #         2], decoder_state_3=out_decoder_states[3],
    #         decoder_state_4=out_decoder_states[4], decoder_state_5=out_decoder_states[5])
    #     y0 = oopb.argmax(oopb.slice(logp, [0, 0], [1, 1], axis=[0, 1]))
    #     test_y0 = oopb.equal(y0, [0])
    #     y_len = oopb.add(y_len, [1])

    # y = oopb.loop(max_len, test_y0, loop_body,
    #               y0, y_len, encoder_context_0, data_0_mask, out_decoder_states)
    # oopb.identity(y, output=oopb.outputs)


class _SimpleRawModelContainer(object):
    def __init__(self, inputs, outputs):
        self.input_names = inputs
        self.output_names = outputs


def save_function(func, fname, opset, **kwargs):
    GRAPH_OPERATOR_NAME = '__test_graph__'
    inputs = ['input_0', 'input_1']
    outputs =  ["output_0"]
    raw_model = _SimpleRawModelContainer(inputs, outputs)

    def on_conversion(scope, operator, container):
        with OnnxOperatorBuilder(container, scope).as_default('node_bn') as oopb:
            greedy_graph(oopb, inputs, outputs)

    register_converter(GRAPH_OPERATOR_NAME, on_conversion, overwrite=True)
    topo = Topology(raw_model)
    top_level = topo.declare_scope('__root__')
    top_level.declare_local_operator(GRAPH_OPERATOR_NAME)
    for i_ in inputs:
        top_level.get_local_variable_or_declare_one(i_, DoubleTensorType(shape=[1]))

    for o_ in outputs:
        top_level.get_local_variable_or_declare_one(o_, DoubleTensorType(shape=[1]))

    oxml = convert_topology(topo, 'test', "doc_string", target_opset=8)
    onnx.save_model(oxml, 'fluency.onnx')

    oxml = convert_topology(topo, 'test', "doc_string", target_opset=opset, enable_optimizer=False)
    onnx.save_model(oxml, fname)
    import onnxruntime as ort
    ort.InferenceSession(fname)
>>>>>>> 2adb879d
<|MERGE_RESOLUTION|>--- conflicted
+++ resolved
@@ -103,11 +103,7 @@
         def on_conversion(scope, operator, container):
             nonlocal inputs
             nonlocal f_outputs
-<<<<<<< HEAD
-            with OnnxOperatorBuilderX(container, scope).as_default(f.__name__) as ox:
-=======
             with OnnxOperatorBuilderX(container, scope).as_default(f_name) as ox:
->>>>>>> 2adb879d
                 inputs = [ox.arg(arg_name) for arg_name in arg_names]
                 Graph.function_dict.update({f.__name__: ox})
                 f_outputs = f(*inputs)
@@ -122,19 +118,11 @@
         register_converter(GRAPH_OPERATOR_NAME, on_conversion, overwrite=True)
         top_level.declare_local_operator(GRAPH_OPERATOR_NAME)
         for i_ in raw_model.input_names:
-<<<<<<< HEAD
-            top_level.get_local_variable_or_declare_one(
-                i_, DoubleTensorType(shape=[1]))
-        for o_ in raw_model.output_names:
-            top_level.get_local_variable_or_declare_one(
-                o_, DoubleTensorType(shape=[1]))
-=======
             top_level.get_local_variable_or_declare_one(i_, DoubleTensorType(shape=[1]) if not input_types  else input_types [arg_names.index(i_)])
         for o_ in raw_model.output_names:
             top_level.get_local_variable_or_declare_one(o_, DoubleTensorType(shape=[1]) if not output_types else output_types[outputs.index(o_)])
->>>>>>> 2adb879d
-
-        oxml = convert_topology(topo, f_name, "doc_string", target_opset=12, enable_optimizer=False)
+
+        oxml = convert_topology(topo, f_name, "doc_string", target_opset=8, enable_optimizer=False)
         return Graph(name=f_name, oxml=oxml, inputs=arg_names, outputs=outputs)
 
     @staticmethod
@@ -152,20 +140,10 @@
         if len(kwargs) != 0:
             for name, arg in kwargs.items():  # keyword args are matched by name
                 if name not in params_set:
-<<<<<<< HEAD
-                    raise TypeError(
-                        "got an unexpected keyword argument '%s'" % name)
-                param = params_set[name]
-                if param in arg_map:
-                    raise SyntaxError(
-                        "got multiple values for argument '%s'" % name)
-                arg_map[param] = arg  # add kw argument to dict
-=======
                     raise TypeError("got an unexpected keyword argument '%s'" % name)
                 if name in arg_map:
                     raise SyntaxError("got multiple values for argument '%s'" % name)
                 arg_map[name] = arg  # add kw argument to dict
->>>>>>> 2adb879d
         assert len(arg_map) == len(params)
 
         return arg_map
@@ -198,21 +176,6 @@
             return ox.apply_invoke_inline(self._oxml.graph, arg_map, output_map)
         else:
             # evaluate with real values
-<<<<<<< HEAD
-            return None
-
-    def save(self, path):
-        if self._oxml.opset_import[0].version < 7:
-            # @WORKAROUND: lower versions will crash onnxruntime upon load
-            self._oxml.opset_import[0].version = 7
-        # print(self._oxml.graph.node)
-        onnx.checker.check_model(self._oxml)
-        try:
-            import onnxruntime as ort
-            ort.InferenceSession(self._oxml.SerializeToString())
-        except Exception as e:
-            print(e)
-=======
             kwargs = { name : val for name, val in arg_map.items() }
             if self._sess == None:       # This requires an ORT session, which we create lazily and keep around for future calls.
                 self._sess = ort.InferenceSession(self._oxml.SerializeToString())
@@ -229,7 +192,6 @@
         #print("--- nodes:", self._oxml.graph.node)
         #print(self._oxml)
         #onnx.checker.check_model(self._oxml)
->>>>>>> 2adb879d
         onnx.save_model(self._oxml, path)
 
     @staticmethod
@@ -338,11 +300,6 @@
             self._container.value_info.append(value_info)
         return self._output_names_to_tensors(output_map.values())
 
-<<<<<<< HEAD
-    def constant(self, name, value, outputs=None):   # override!
-        # not sure about the diff between name and outputs
-        return self._output_names_to_tensors(super().constant(name, value, outputs=[name]))
-=======
     def constant(self, name=None, value=None, outputs=None):   # override!
         if name is None:  # @BUGBUG: Somehow, constant() does not accept None...??
             name = self._generate_name("constant", name)
@@ -351,7 +308,6 @@
             l = value.flatten().tolist()
             value = helper.make_tensor(name, self.float, value.shape, l)
         return self._output_names_to_tensors(super().constant(name, value, outputs=[name]))[0]  # strip an extra level of list()
->>>>>>> 2adb879d
 
     def arg(self, name):
         """
@@ -359,18 +315,6 @@
         """
         return Tensor(name, self)
 
-<<<<<<< HEAD
-
-@Graph.trace
-def greedy_graph(data_0):
-    oopb = Graph.my_oopb("greedy_graph")
-    # seq_len = oopb.shape(data_0)
-    seq_len = oopb.shape(data_0)
-    # data_0_mask = oopb.constant(1.0, shape=seq_len)
-    data_0_mask = oopb.constant_of_shape(seq_len)
-    data_0_index_range = oopb.range(seq_len)
-    max_len = seq_len * 3
-=======
     # @TODO: make these proper ops
     def shape(self, inputs, name=None, outputs=None):
         return self.apply_op(lambda scope, input_name, output_name, container, operator_name=None:
@@ -402,12 +346,13 @@
     def g(x,y):
         return x.ox.abs(f(x, y))
 
-    g.save("c:/me/abssum.onnx")
+    g.save("abssum.onnx")
 
     print(g([2.0], [-5.0]))
 
 
-path_stem = "c:/work/marian-dev/local/model/model.npz.best-ce-mean-words-debug-sin-proto"
+# path_stem = "c:/work/marian-dev/local/model/model.npz.best-ce-mean-words-debug-sin-proto"
+path_stem = "/mnt/k/Data/share_with_frank/fluency_onnx_model/model.npz.best-ce-mean-words-debug-sin"
 encode_source = Graph.load(f"{path_stem}.encode_source.onnx",
                            inputs=['data_0', 'data_0_mask', 'data_0_posrange'])  # define the order of arguments
 decode_first  = Graph.load(f"{path_stem}.decode_first.onnx",
@@ -486,21 +431,15 @@
 
 print(res)
 
-#print("Loading from:", model_path, flush=True)
-#model = onnx.load(model_path)
-
-#print("Serializing...", flush=True)
-#model_str = str(model)
-#print("Deleting raw_data...", flush=True)
-#model_str = '\n'.join(line for line in model_str.split('\n') if "raw_data" not in line)
-#print("Printing to:", model_path, flush=True)
-#with open(model_path + ".txt", "wb") as f:
-#    print(model_str, file=f)
-#print("Done", flush=True)
-
-print("done")
->>>>>>> 2adb879d
-
+@Graph.trace
+def greedy_graph(data_0):
+    oopb = Graph.my_oopb("greedy_graph")
+    # seq_len = oopb.shape(data_0)
+    seq_len = oopb.shape(data_0)
+    # data_0_mask = oopb.constant(1.0, shape=seq_len)
+    data_0_mask = oopb.constant_of_shape(seq_len)
+    data_0_index_range = oopb.range(seq_len)
+    max_len = seq_len * 3
     encoder_context_0, *_ = encode_source(data_0=data_0, data_0_mask=data_0_mask,
                                           data_0_posrange=data_0_index_range)
 
@@ -549,7 +488,6 @@
 
     # @WORKAROUND: To make this work, must comment out the call to MergeCommonSequenceOptimizer():
 
-<<<<<<< HEAD
     @Graph.trace(outputs="z")
     def h(a, b, c):
         return encode_source(a, b, c)
@@ -569,64 +507,4 @@
                                      'decoder_state_0', 'decoder_state_1', 'decoder_state_2', 'decoder_state_3', 'decoder_state_4', 'decoder_state_5'],
                              outputs=['logits', 'out_decoder_state_0', 'out_decoder_state_1', 'out_decoder_state_2', 'out_decoder_state_3', 'out_decoder_state_4', 'out_decoder_state_5'])
 
-    greedy_graph.save("fluency.onnx")
-=======
-    # # !!!! logp[:, :, :, unk_id] = -1e8  # suppress <unk>, like Marian
-    # y0 = oopb.argmax(oopb.slice(logp, [0, 0], [1, 1], axis=[0, 1]))
-    # test_y0 = oopb.equal(y0, [0])
-    # y_len = oopb.constant([1])
-
-    # def loop_body(y0, y_len, encoder_context_0, data_0_mask, out_decoder_states):
-    #     data_1_posrange = oopb.unsqueeze(y_len, axes=[0, 1, 2])
-    #     logp, *out_decoder_states = oopb.noop_unfold(attrs["decode_next"],
-    #                                                  prev_word=[
-    #                                                      y0], data_1_posrange=data_1_posrange,
-    #                                                  encoder_context_0=encoder_context_0, data_0_mask=data_0_mask,
-    #                                                  decoder_state_0=out_decoder_states[
-    #         0], decoder_state_1=out_decoder_states[1],
-    #         decoder_state_2=out_decoder_states[
-    #         2], decoder_state_3=out_decoder_states[3],
-    #         decoder_state_4=out_decoder_states[4], decoder_state_5=out_decoder_states[5])
-    #     y0 = oopb.argmax(oopb.slice(logp, [0, 0], [1, 1], axis=[0, 1]))
-    #     test_y0 = oopb.equal(y0, [0])
-    #     y_len = oopb.add(y_len, [1])
-
-    # y = oopb.loop(max_len, test_y0, loop_body,
-    #               y0, y_len, encoder_context_0, data_0_mask, out_decoder_states)
-    # oopb.identity(y, output=oopb.outputs)
-
-
-class _SimpleRawModelContainer(object):
-    def __init__(self, inputs, outputs):
-        self.input_names = inputs
-        self.output_names = outputs
-
-
-def save_function(func, fname, opset, **kwargs):
-    GRAPH_OPERATOR_NAME = '__test_graph__'
-    inputs = ['input_0', 'input_1']
-    outputs =  ["output_0"]
-    raw_model = _SimpleRawModelContainer(inputs, outputs)
-
-    def on_conversion(scope, operator, container):
-        with OnnxOperatorBuilder(container, scope).as_default('node_bn') as oopb:
-            greedy_graph(oopb, inputs, outputs)
-
-    register_converter(GRAPH_OPERATOR_NAME, on_conversion, overwrite=True)
-    topo = Topology(raw_model)
-    top_level = topo.declare_scope('__root__')
-    top_level.declare_local_operator(GRAPH_OPERATOR_NAME)
-    for i_ in inputs:
-        top_level.get_local_variable_or_declare_one(i_, DoubleTensorType(shape=[1]))
-
-    for o_ in outputs:
-        top_level.get_local_variable_or_declare_one(o_, DoubleTensorType(shape=[1]))
-
-    oxml = convert_topology(topo, 'test', "doc_string", target_opset=8)
-    onnx.save_model(oxml, 'fluency.onnx')
-
-    oxml = convert_topology(topo, 'test', "doc_string", target_opset=opset, enable_optimizer=False)
-    onnx.save_model(oxml, fname)
-    import onnxruntime as ort
-    ort.InferenceSession(fname)
->>>>>>> 2adb879d
+    greedy_graph.save("fluency.onnx")