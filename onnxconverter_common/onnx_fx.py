# -*- coding: utf-8 -*-
# The codegen script to build oopb opset functions

import os, sys, io, copy
import onnx
import onnxruntime as ort
import numpy as np

from onnx import helper
from onnx.mapping import NP_TYPE_TO_TENSOR_TYPE
from onnxconverter_common.registration import register_converter
from onnxconverter_common.topology import Topology, convert_topology, Scope
from onnxconverter_common.oopb import OnnxOperatorBuilder
from onnxconverter_common.container import ModelComponentContainer
from onnxconverter_common.data_types import DoubleTensorType, FloatTensorType, Int64TensorType, Int32TensorType, Int64Type
from onnxconverter_common import onnx_ops


def _get_python_function_arguments(f):
    '''
    Helper to get the parameter names and annotations of a Python function.
    '''
    # Note that we only return non-optional arguments (we assume that any optional args are not specified).
    # This allows to, e.g., accept max(a, b, *more, name='') as a binary function
    from inspect import getfullargspec
    param_specs = getfullargspec(f)
    annotations = param_specs.annotations
    arg_names = param_specs.args
    # "if this tuple has n elements, they correspond to the last n elements listed in args"
    defaults = param_specs.defaults
    if defaults:
        # we allow Function(functions with default arguments), but those args will always have default values since CNTK Functions do not support this
        arg_names = arg_names[:-len(defaults)]
    return (arg_names, annotations)


def _to_list(element_or_list):
    if element_or_list is None:
        return []

    return element_or_list if isinstance(
        element_or_list, (list, tuple)) else [element_or_list]


class Graph:

    function_dict = {}

    def __init__(self, name, oxml, inputs, outputs):
        ox_graph = oxml.graph
        if name is None:
            name = ox_graph.name
        initializer_set = {
            initializer.name for initializer in ox_graph.initializer}
        model_inputs = [
            input.name for input in ox_graph.input if input.name not in initializer_set]
        model_outputs = [output.name for output in ox_graph.output]
        if inputs is None:
            inputs = model_inputs
        else:
            assert {input for input in inputs} == {
                input for input in model_inputs}, f"User-specified set of inputs ({', '.join(inputs)}) to {name} does not match actual set ({', '.join(model_inputs)})"
        if outputs is None:
            outputs = model_outputs
        else:
            assert {output for output in outputs} == {
                output for output in model_outputs}, f"User-specified set of outputs ({', '.join(outputs)}) to {name} does not match actual set ({', '.join(model_outputs)})"
        print(f"Graph: {name}({', '.join(inputs)}) -> {', '.join(outputs)}")
        self._name = name
        self._oxml = oxml
        self._inputs = inputs
        self._outputs = outputs
        self._sess = None

    @staticmethod
    def trace(*args, **kwargs):
        """
        This is the decorator. Example:
        @Graph.trace(outputs="logits")
        def model(source_sequence):
            ...
        """
        if len(args) > 0 and hasattr(args[0], '__call__'):  # first arg is function
            return Graph._to_Graph(args[0])
        else:
            return lambda f: Graph._to_Graph(f, *args, **kwargs)

    # need store it globally, do it in this way temperarily.
    @staticmethod
    def my_oopb(func):
        return Graph.function_dict.get(func, None)

    @staticmethod
    def _to_Graph(f, op_name=None, input_types=None, output_types=None, outputs=None, name=None):
<<<<<<< HEAD
        input_types = _to_list(input_types)
        output_types = _to_list(output_types)
        outputs = _to_list(outputs)
=======
        if outputs is None:  # we need the names to convert, but we don't know the number of outputs...
            assert False, "Output name(s) must be specified"
            outputs = []
>>>>>>> 04e66a74

        f_name = f.__name__
        arg_names, _ = _get_python_function_arguments(f)

        class _SimpleRawModelContainer(object):
            def __init__(self, inputs, outputs):
                self.input_names = inputs
                self.output_names = outputs
        raw_model = _SimpleRawModelContainer(arg_names, outputs)
        topo = Topology(raw_model)
        top_level = topo.declare_scope(f_name)

        inputs = None
        f_outputs = None

        def on_conversion(scope, operator, container):
            nonlocal inputs
            nonlocal f_outputs
            with OnnxOperatorBuilderX(container, scope).as_default(f_name) as ox:
                inputs = [ox.arg(arg_name) for arg_name in arg_names]
                Graph.function_dict.update({f.__name__: ox})
                f_outputs = f(*inputs)
                if outputs:
                    if isinstance(f_outputs, Tensor):
                        f_outputs = ox.identity([f_outputs], outputs=outputs)
                    else:
                        f_outputs = [ox.identity([f_output], outputs=[
                                                 output_name]) for f_output, output_name in zip(f_outputs, outputs)]

        GRAPH_OPERATOR_NAME = f_name
        register_converter(GRAPH_OPERATOR_NAME, on_conversion, overwrite=True)
        top_level.declare_local_operator(GRAPH_OPERATOR_NAME)
        for i_ in raw_model.input_names:
            top_level.get_local_variable_or_declare_one(i_, FloatTensorType(shape=[1]) if not input_types  else input_types [arg_names.index(i_)])
        for o_ in raw_model.output_names:
            top_level.get_local_variable_or_declare_one(o_, FloatTensorType(shape=[1]) if not output_types else output_types[outputs.index(o_)])

        oxml = convert_topology(topo, f_name, "doc_string", target_opset=9, enable_optimizer=False)
        return Graph(name=f_name, oxml=oxml, inputs=arg_names, outputs=outputs)

    @staticmethod
    def _map_function_arguments(params, params_set, *args, **kwargs):
        '''
        Helper to determine the argument map for use with various call operations.
        Returns a dictionary from parameters to whatever arguments are passed.
        Accepted are both positional and keyword arguments.
        This mimics Python's argument interpretation, except that keyword arguments are not optional.
        '''
        # start with positional arguments
        arg_map = dict(zip(params, args))

        # now look up keyword arguments
        if len(kwargs) != 0:
            for name, arg in kwargs.items():  # keyword args are matched by name
                if name not in params_set:
                    raise TypeError("got an unexpected keyword argument '%s'" % name)
                if name in arg_map:
                    raise SyntaxError("got multiple values for argument '%s'" % name)
                arg_map[name] = arg  # add kw argument to dict
        assert len(arg_map) == len(params)

        return arg_map

    def _argument_map(self, *args, **kwargs):
        '''
        Determines the {placeholder: variable} map for use with various call operations
        Returns a dictionary from this function's placeholders to whatever arguments are passed.
        Accepted are both positional and keyword arguments.
        This mimics Python's argument interpretation, except that keyword arguments are not optional
        (there is no concept of default value).
        '''
        params = self._inputs
        if len(args) + len(kwargs) != len(params):
            raise TypeError("Graph invocation expected {} arguments, got {}".format(
                len(params), len(args) + len(kwargs)))
        params_set = {arg for arg in params}
        return Graph._map_function_arguments(params, params_set, *args, **kwargs)

    def __call__(self, *args, **kwargs):
        # parse argument list and map to the function's input
        arg_map = self._argument_map(*args, **kwargs)
        # determine whether this is eval() or clone()
        is_symbolic = any(isinstance(arg, Tensor) for arg in arg_map.values())
        if is_symbolic:
            first_arg = next(iter(arg_map.values()))
            ox = first_arg.ox
            output_map = {output: None for output in self._outputs}
            # @TODO: outputs missing
            return ox.apply_invoke_inline(self._oxml.graph, arg_map, output_map)
        else:
            # evaluate with real values
            kwargs = { name : val for name, val in arg_map.items() }
            if self._sess == None:       # This requires an ORT session, which we create lazily and keep around for future calls.
                self._sess = ort.InferenceSession(self._oxml.SerializeToString())
            res = self._sess.run(None, kwargs)
            return res  # @TODO: of more than one, turn into a dict, or something
    
    def save(self, path):
        if self._oxml.opset_import[0].version < 7:    # @WORKAROUND: lower versions will crash onnxruntime upon load
            self._oxml.opset_import[0].version = 7
        #print("Model:")
        #print("--- opset_import:", self._oxml.opset_import[0])
        #print("--- inputs:", self._oxml.graph.input)
        #print("--- outputs:", self._oxml.graph.output)
        #print("--- nodes:", self._oxml.graph.node)
        onnx.save_model(self._oxml, path)
        if False:
            print("Saving as text: ", path + ".txt")
            with open(path + ".txt", "wt") as f:
                print(self._oxml, file=f)
            print("Done saving as text")

        #onnx.checker.check_model(self._oxml)
        try:
            import onnxruntime as _ort
            _ort.InferenceSession(self._oxml.SerializeToString())
        except Exception as e:
            print(e)
        print("{} saved!".format(path))

    @staticmethod
    def load(path, name=None, inputs=None, outputs=None):
        return Graph(name=name, oxml=onnx.load_model(path), inputs=inputs, outputs=outputs)


class Tensor:
    def __init__(self, tensor_name: str, ox):
        self.name = tensor_name
        self.ox = ox
    
    def _to_binary_tensor_args(self, other):  # convert self, other to [self, other], but if either is a number, convert that to a constant
        x, y = self, other
        if (isinstance(y, (int, float, bool, np.ndarray))):
            y = self.ox.constant(value=y)
        elif (isinstance(x, (int, float, bool, np.ndarray))):
            x = self.ox.constant(value=x)
        return [x, y]

    def __add__(self, other):
        return self.ox.add(self._to_binary_tensor_args(other))

    def __sub__(self, other):
        return self.ox.sub(self._to_binary_tensor_args(other))

    def __mul__(self, other):
        return self.ox.mul(self._to_binary_tensor_args(other))

    def __div__(self, other):
        return self.ox.div(self._to_binary_tensor_args(other))

    def __pow__(self, other):
        return self.ox.pow(self._to_binary_tensor_args(other))

    def __matmul__(self, other):
        return self.ox.matmul(self._to_binary_tensor_args(other))

    def __lt__(self, other):
        return self.ox.less(self._to_binary_tensor_args(other))

    def __le__(self, other):
        return self.ox.less_or_equal(self._to_binary_tensor_args(other))

    def __eq__(self, other):
       return self.ox.equal(self._to_binary_tensor_args(other))

    # def __ne__(self, other):
    #    return self.ox.matmul(self._to_binary_tensor_args(other))

    def __gt__(self, other):
        return self.ox.greater(self._to_binary_tensor_args(other))

    def __ge__(self, other):
        return self.ox.greater_or_equal(self._to_binary_tensor_args(other))

    def __neg__(self):
        return self.ox.neg([self])

    # def __not__(self):
    #    return self.ox.not([self])

    def __getitem__(self, indices):
        # normalize indices to tuples of slices
        indices = tuple(index if isinstance(index, slice) else slice(index, index+1, 1) for index in indices)
        bs, es, ss, ds = [], [], [], []
        for axis, index in enumerate(indices):
            if not isinstance(index, slice):
                raise ValueError("Index expected")
            if index.start is None and index.stop is None:  # [:] can be skipped
                continue
            b, e, s = index.start, index.stop, index.step
            bs.append(b if b is not None else 0)
            es.append(e if e is not None else 2**31-1)  # @TODO: Is this MAX_INT according to spec?
            ss.append(s if s is not None else 1)
            ds.append(axis)
        return self.ox.slice(self, starts=bs, ends=es, axes=ds, steps=ss)


class OnnxOperatorBuilderX(OnnxOperatorBuilder):
    def _output_names_to_tensors(self, outputs):
        if isinstance(outputs, str):
            return Tensor(outputs, self)
        else:
            return [self._output_names_to_tensors(output) for output in outputs]

    def _tensors_to_input_names(self, inputs):
        if isinstance(inputs, Tensor):
            return inputs.name
        else:
            return [self._tensors_to_input_names(input) for input in inputs]

    def apply_op(self, apply_func_or_op_type, inputs, name=None, outputs=None, **attrs):  # override!
        inputs = self._tensors_to_input_names(inputs)
        if isinstance(apply_func_or_op_type, str):
            return self._output_names_to_tensors(super().add_node(apply_func_or_op_type, inputs, name=name, outputs=outputs, **attrs))
        else:
            return self._output_names_to_tensors(super().apply_op(apply_func_or_op_type, inputs, name=name, outputs=outputs, **attrs))

    def apply_invoke_inline(self, ox_graph, input_map, output_map):
        input_map  = dict(input_map)
        output_map = dict(output_map)
        # input_map:  [name in graph] -> actual input Tensor
        # output_map: [name in graph] -> desired name for the result, or None
        f_name = "invoke_inline_" + ox_graph.name
        for graph_output in output_map.keys():  # @TODO: use proper comprehensions
            output_map[graph_output] = self._process_outputs(
                output_map[graph_output], name=f_name)[0]
        outputs = list(output_map.values())  # remember these; these are the outputs of this invocation
        if len(outputs) == 1:
            outputs = outputs[0]  # single output
        for graph_input in input_map.keys():
            input_map[graph_input] = self._process_inputs(
                [input_map[graph_input].name], name=f_name)[0]
        print(f_name, input_map, output_map)

        existing_node_names        = { item.name : item for item in self._container.nodes }
        existing_initializer_names = { item.name : item for item in self._container.initializers }
        existing_value_infos       = { item.name : item for item in self._container.value_info }

        # collect all outputs from the graph we are expanding, so that we can map them to unique names
        # @TODO: This will also map some code that may be shared later on. Leave that to the optimizer.
        node_map = dict()
        for node in ox_graph.node:
            if not node.input:  # leaves do not need to be mapped; they can just get uniq'ed
                continue
            for output in node.output:
                if output in output_map:  # this is an actual output that already has been mapped
                    continue
                uniq_name = onnx_ops._create_name_or_use_existing_one(self._scope, self._generate_name(output, None), None)
                output_map[output] = uniq_name
            uniq_node_name = onnx_ops._create_name_or_use_existing_one(self._scope, self._generate_name(node.name, None), None)
            node_map[output] = uniq_node_name

        def map_tensors(args, arg_map):
            for i in range(len(args)):
                if args[i] in arg_map:
                    print("Remapping", args[i], "to", arg_map[args[i]])
                    args[i] = arg_map[args[i]]

        for node in ox_graph.node:
            node = copy.deepcopy(node)            # since we patch, we must clone it first
            map_tensors(node.input,  input_map)   # patch the input references to the function arguments
            map_tensors(node.output, output_map)  # rename the outputs to unique ones
            map_tensors(node.input,  output_map)  # outputs may be inputs to other nodes in this graph
            if node.name in node_map:
                node.name = node_map[node.name]
            if node.name in existing_node_names:
                str_node  = str(node)
                str_other = str(existing_node_names[node.name])
                if str_node != str_other:  # must be the samem, otherwise we have inconsistent dups, e.g. in input models
                    print("Duplicate node name with inconsistent nodes:\n", node, "vs:\n", existing_node_names[node.name])
                    assert str_node == str_other
                continue
            self._container.nodes.append(node)
        for initializer in ox_graph.initializer:
            if initializer.name in existing_initializer_names:  # @TODO: check if they are the same
                print("Duplicate initializer name skipped:", initializer.name)
                continue
            if initializer.name in output_map:  # technically, the whole function could be a lonely initializer
                #print("Replacing:", initializer.name, initializer.shape)
                initializer = copy.deepcopy(initializer)
                initializer.name = output_map[initializer.name]
            # print(initializer.name)
            self._container.initializers.append(initializer)
        for value_info in ox_graph.value_info:
            if value_info.name in existing_value_infos:  # @TODO: check if they are the same
                print("Duplicate value_info name skipped:", value_info.name)
                continue
            # @TODO: Not sure what must be mapped, and how
            print(value_info)
            self._container.value_info.append(value_info)
        return self._output_names_to_tensors(outputs)
    
    def _value_to_tensor(self, value, name):
        if isinstance(value, (int, float, bool)):
            ty = np.int64
            if isinstance(value, float):
                ty = np.float32
            elif isinstance(value, bool):
                ty = np.bool
            else:
                pass
            value = np.array(value).astype(ty)
        if isinstance(value, np.ndarray):
            l = value.flatten().tolist()
            value = helper.make_tensor(name, NP_TYPE_TO_TENSOR_TYPE[value.dtype], value.shape, l)
        return value

    def constant(self, name=None, value=None, outputs=None):   # override!
        if name is None:  # @BUGBUG: Somehow, constant() does not accept None...??
            name = onnx_ops._create_name_or_use_existing_one(self._scope, self._generate_name("constant", name), None)
        assert value is not None
        value = self._value_to_tensor(value, name)
        return self._output_names_to_tensors(super().constant(name, value, outputs=[name]))[0]  # strip an extra level of list()

    def arg(self, name):
        """
        Use this to create a function argument
        """
        return Tensor(name, self)

    # @TODO: make these proper ops
    def shape(self, inputs, name=None, outputs=None):
        return self.apply_op(lambda scope, input_name, output_name, container, operator_name=None:
                                onnx_ops._apply_unary_operation(scope, 'Shape', input_name, output_name, container, operator_name=operator_name),
                             inputs, name, outputs)
    
    def constant_of_shape(self, inputs, name=None, value=None):
        if name is None:  # @BUGBUG: Somehow, constant() does not accept None...??
            name = self._generate_name("constant_of_shape", name)
        assert value is not None
        value = self._value_to_tensor(value, name)
        def apply_constant_of_shape(scope, input_names, output_names, container, operator_name=None, output_seq=0, **attrs):
            name = onnx_ops._create_name_or_use_existing_one(scope, 'ConstantOfShape', operator_name)
            attrs['value'] = value
            container.add_node('ConstantOfShape', input_names, output_names, name=name, op_version=9, **attrs)
        return self.apply_op(apply_constant_of_shape, inputs, name, None)

    def range(self, inputs, name=None, outputs=None):
        return self.apply_op(lambda scope, input_name, output_name, container, operator_name=None:
                                onnx_ops._apply_unary_operation(scope, 'Range', input_name, output_name, container, operator_name=operator_name),
                             inputs, name, outputs)

    def slice(self, inputs, starts, ends, name=None, outputs=None, axes=None, steps=None):
        def apply_slice(scope, input_names, output_names, container, operator_name=None, output_seq=0, **attrs):
            name = onnx_ops._create_name_or_use_existing_one(scope, 'Slice', operator_name)
            attrs['starts'] = starts
            attrs['ends'] = ends
            if axes:
                attrs['axes'] = axes
            if steps and any(step != 1 for step in steps):
                attrs['steps'] = steps  # @BUGBUG: This does not seem to get recognized
            container.add_node('Slice', input_names, output_names, name=name, op_version=9, **attrs)
        return self.apply_op(apply_slice, inputs, name, None)

    def equal(self, inputs, name=None, outputs=None):
        def apply_equal(scope, input_names, output_name, container, operator_name=None):
            name = onnx_ops._create_name_or_use_existing_one(scope, 'Greater', operator_name)
            if container.target_opset < 7:
                op_version = 1
            elif container.target_opset < 9:
                op_version = 7
            else:
                op_version = 9
            container.add_node('Equal', input_names, output_name, name=name, op_version=op_version)
        return self.apply_op(apply_equal, inputs, name, outputs)

    def loop(self, count, cond, body, inputs, name=None):
        inputs = self._tensors_to_input_names(inputs)
        count = None if count is None else self._tensors_to_input_names(count)
        if cond is not None:
            cond = self._tensors_to_input_names(cond)
        else:
            cond = self._tensors_to_input_names(self.constant(value=np.array([True]), name="cf"))
        # need update the sub-graph since the loop will add more inputs
        sub_graph = copy.deepcopy(body._oxml.graph)
        new_inputs = [onnx.helper.make_tensor_value_info('M', self.int64, shape=[1]),
            onnx.helper.make_tensor_value_info('c', self.bool, shape=[1])] + list(sub_graph.input)
        del sub_graph.input[:]
        sub_graph.input.extend(new_inputs)
        sg_output_names = [nm_.name for nm_ in sub_graph.output]
        sub_graph.node.extend([
            onnx.helper.make_node('Constant', [], ['cond_o'], 'con_nd',
                value=self._value_to_tensor(np.array([True]).astype(np.bool), name='ts_xx')),
            #TODO: why do we need this??? ORT limitation?
            onnx.helper.make_node('Cast', [sg_output_names[0]], ['loop_out'], 'cast_nd',
                to=self.float)
        ])
        del sub_graph.output[:]
        sub_graph.output.extend([
            onnx.helper.make_tensor_value_info('cond_o', self.bool, shape=[]),
            onnx.helper.make_tensor_value_info('loop_out', self.float, shape=[]),
            onnx.helper.make_tensor_value_info(sg_output_names[0], self.float, shape=[]),
        ])
        return self._output_names_to_tensors(super().loop(count, cond, sub_graph, inputs, name=name))


# this works, and the exported graph is usable:

if True:
    @Graph.trace(outputs="s")
    def f(x,y):
        return x + y

    @Graph.trace(outputs="z")
    def g(x,y):
        return x.ox.abs(f(x, y) + 1.0)

    g.save("c:/me/abssum.onnx")

    print(g([2.0], [-5.0]))

import sys
if len(sys.argv) > 1:
    text = input("Python process id: {} >".format(os.getpid()))  # or raw_input in python2

<<<<<<< HEAD
@Graph.trace(outputs='y',
    input_types = [Int64TensorType(shape=['N'])],
    output_types = [FloatTensorType(shape=['N'])])
def onnx_range(len):
    ox = len.ox
    s_len = ox.squeeze(len, axes=[0])
    @Graph.trace(outputs='o',
        input_types =[FloatTensorType(shape=[1])])
    def range_body(i):
        return i + i.ox.constant(value=1.0)

    one_c = ox.constant(value=np.array([-1.0]).astype(dtype=np.float32))
    _, y = ox.loop(s_len, None, range_body, one_c)
    return y
=======

if False:
    @Graph.trace(outputs='y',
        input_types  = [Int64TensorType(shape=[1])],
        output_types = [FloatTensorType(shape=['1'])])
    def onnx_range(len):
        ox = len.ox
        s_len = ox.squeeze(len, axes=[0])
        @Graph.trace(outputs='r',
            input_types  = [FloatTensorType(shape=[1])],
            output_types = [FloatTensorType(shape=[1])])
        def range_body(i):
            return i + i.ox.constant(value=1.0)
>>>>>>> 04e66a74

        one_c = ox.constant(value=np.array([1.0]).astype(dtype=np.float32))
        _, y = ox.loop(s_len, None, range_body, one_c)
        return y

    onnx_range.save('range.onnx')
    print(onnx_range(np.array([10], dtype=np.int64)))
    exit(0)


if True:  # old version that does only one step
    path_stem = "c:/work/marian-dev/local/model/model.npz.best-ce-mean-words-debug-sin-uniq"
    encode_source = Graph.load(f"{path_stem}.encode_source.onnx",
                            inputs=['data_0', 'data_0_mask', 'data_0_posrange'])  # define the order of arguments
    decode_first  = Graph.load(f"{path_stem}.decode_first.onnx",
                            inputs=['data_1_posrange', 'encoder_context_0', 'data_0_mask'],
                            outputs=['first_logits', 'first_decoder_state_0', 'first_decoder_state_1', 'first_decoder_state_2', 'first_decoder_state_3', 'first_decoder_state_4', 'first_decoder_state_5'])
    decode_next   = Graph.load(f"{path_stem}.decode_next.onnx",
                            inputs=['prev_word', 'data_1_posrange', 'encoder_context_0', 'data_0_mask',
                                    'decoder_state_0', 'decoder_state_1', 'decoder_state_2', 'decoder_state_3', 'decoder_state_4', 'decoder_state_5'],
                            outputs=['next_logits', 'next_decoder_state_0', 'next_decoder_state_1', 'next_decoder_state_2', 'next_decoder_state_3', 'next_decoder_state_4', 'next_decoder_state_5'])
    @Graph.trace(
        input_types =[ Int32TensorType(shape=['SOURCE_LENGTH']),
                       FloatTensorType(shape=['SOURCE_LENGTH', 1, 1]),
                       FloatTensorType(shape=['SOURCE_LENGTH', 1, 1])],
        output_types=[ Int64TensorType(shape=[1, 'SOURCE_LENGTH', 1, 1]) ],
        outputs="Y")
    def greedy_search(X, data_0_index_range):
        ox = X.ox
        data_0 = X
        seq_len = ox.shape(data_0)
        data_0_mask = ox.constant_of_shape(seq_len, value=np.array([1], dtype=np.float32))
        #data_0_index_range = ox.range(seq_len)
        max_len = seq_len * np.array([[[3]]], dtype=np.int64)

        encoder_context_0 = encode_source(data_0=data_0, data_0_mask=data_0_mask,
                                        data_0_posrange=data_0_index_range)

        y_len_0 = ox.constant(value=np.array([[[0]]], dtype=np.float32))
        logp, *out_decoder_states = decode_first(data_1_posrange=y_len_0,
                                                encoder_context_0=encoder_context_0, data_0_mask=data_0_mask)
        
        # # !!!! logp[:, :, :, unk_id] = -1e8  # suppress <unk>, like Marian
        y_t = ox.argmax(logp[0,0], axis=-1)
        test_y_t = (y_t == 0)
        y_len = ox.constant(value=np.array([[[1]]], dtype=np.float32))

        # BEGIN LOOP

        Y = [y_t]
        for t in range(2):
            logp, *out_decoder_states = decode_next(
                prev_word=y_t, data_1_posrange=y_len,
                encoder_context_0=encoder_context_0, data_0_mask=data_0_mask,
                decoder_state_0=out_decoder_states[0], decoder_state_1=out_decoder_states[1],
                decoder_state_2=out_decoder_states[2], decoder_state_3=out_decoder_states[3],
                decoder_state_4=out_decoder_states[4], decoder_state_5=out_decoder_states[5])
            y_t = ox.argmax(logp[0,0], axis=-1)
            test_y_t = (y_t == 0)
            y_len = y_len + 1.0

            Y.append(y_t)

        Y = ox.concat(Y, axis=1)

        return Y

        # @Graph.trace
        # def loop_body(y_t, y_len, encoder_context_0, data_0_mask, out_decoder_states):
        #     data_1_posrange = ox.unsqueeze(y_len, axes=[0, 1, 2])
        #     logp, *out_decoder_states = decode_next(
        #         prev_word=y_t, data_1_posrange=data_1_posrange,
        #         encoder_context_0=encoder_context_0, data_0_mask=data_0_mask,
        #         decoder_state_0=out_decoder_states[0], decoder_state_1=out_decoder_states[1],
        #         decoder_state_2=out_decoder_states[2], decoder_state_3=out_decoder_states[3],
        #         decoder_state_4=out_decoder_states[4], decoder_state_5=out_decoder_states[5])
        #     y_t = ox.argmax(ox.slice(logp, [0, 0], [1, 1], axes=[0, 1]))
        #     test_y_t = ox.equal(y_t, [0])
        #     y_len = y_len + ox.constant(value=1)

        # y = ox.loop(max_len, test_y_t, loop_body,
        #               y_t, y_len, encoder_context_0, data_0_mask, out_decoder_states)

    greedy_search.save("c:/me/greedy.onnx")

    Y = greedy_search(
        np.array([530, 4, 0]                , dtype=np.int32),
        np.array([[[0.0]], [[1.0]], [[2.0]]], dtype=np.float32)  # this will be the result of the range() call; for now, we pass as an input
    )[0]
    print(Y.shape, Y)

# @BUGBUG: This last one kills the model checker. The two above work.
@Graph.trace(
    input_types =[ Int32TensorType(shape=['SOURCE_LENGTH']),
                   FloatTensorType(shape=['SOURCE_LENGTH', 1, 1]),
                   FloatTensorType(shape=['SOURCE_LENGTH', 1, 1])],
    output_types=[ FloatTensorType(shape=[1, 'SOURCE_LENGTH', 1, 512]) ],
    outputs="z")
def h(a, b, c):
    return encode_source(a,b,c)

model_path = "enc.onnx"
print("Saving to:", model_path, flush=True)
h.save(model_path)

res = h(np.array([530, 4, 0]                , dtype=np.int32),
        np.array([[[1.0]], [[1.0]], [[1.0]]], dtype=np.float32),
        np.array([[[0.0]], [[1.0]], [[2.0]]], dtype=np.float32))

print(res)


if __name__ == "__main__":
    
    if True:
        @Graph.trace(outputs="s")
        def f(x, y):
            return x + y

        @Graph.trace(outputs="z")
        def g(x, y):
            return x.ox.abs(f(x, y))

        g.save("func_g.onnx")

    @Graph.trace(
        input_types =[ Int32TensorType(shape=['SOURCE_LENGTH']),
                    FloatTensorType(shape=['SOURCE_LENGTH', 1, 1]),
                    FloatTensorType(shape=['SOURCE_LENGTH', 1, 1])],
        output_types=[ FloatTensorType(shape=[1, 'SOURCE_LENGTH', 1, 512]) ],
        outputs="z")
    def h(a, b, c):
        return encode_source(a, b, c)

    h.save("func_h.onnx")

    # path_stem = "c:/work/marian-dev/local/model/model.npz.best-ce-mean-words-debug-sin-proto"
    path_stem = "/mnt/k/Data/share_with_frank/fluency_onnx_model/model.npz.best-ce-mean-words-debug-sin"
    encode_source = Graph.load(f"{path_stem}.encode_source.onnx",
                               inputs=['data_0', 'data_0_mask', 'data_0_posrange'])  # define the order of arguments
    decode_first = Graph.load(f"{path_stem}.decode_first.onnx",
                              inputs=['data_1_posrange',
                                      'encoder_context_0', 'data_0_mask'],
                              outputs=['logits', 'out_decoder_state_0', 'out_decoder_state_1', 'out_decoder_state_2', 'out_decoder_state_3', 'out_decoder_state_4', 'out_decoder_state_5'])
    decode_next = Graph.load(f"{path_stem}.decode_next.onnx",
                             inputs=['prev_word', 'data_1_posrange', 'encoder_context_0', 'data_0_mask',
                                     'decoder_state_0', 'decoder_state_1', 'decoder_state_2', 'decoder_state_3', 'decoder_state_4', 'decoder_state_5'],
                             outputs=['logits', 'out_decoder_state_0', 'out_decoder_state_1', 'out_decoder_state_2', 'out_decoder_state_3', 'out_decoder_state_4', 'out_decoder_state_5'])

    greedy_graph.save("fluency.onnx")<|MERGE_RESOLUTION|>--- conflicted
+++ resolved
@@ -92,15 +92,10 @@
 
     @staticmethod
     def _to_Graph(f, op_name=None, input_types=None, output_types=None, outputs=None, name=None):
-<<<<<<< HEAD
+        assert outputs is not None, "outputs has to be specified."
         input_types = _to_list(input_types)
         output_types = _to_list(output_types)
         outputs = _to_list(outputs)
-=======
-        if outputs is None:  # we need the names to convert, but we don't know the number of outputs...
-            assert False, "Output name(s) must be specified"
-            outputs = []
->>>>>>> 04e66a74
 
         f_name = f.__name__
         arg_names, _ = _get_python_function_arguments(f)
@@ -516,7 +511,6 @@
 if len(sys.argv) > 1:
     text = input("Python process id: {} >".format(os.getpid()))  # or raw_input in python2
 
-<<<<<<< HEAD
 @Graph.trace(outputs='y',
     input_types = [Int64TensorType(shape=['N'])],
     output_types = [FloatTensorType(shape=['N'])])
@@ -531,21 +525,6 @@
     one_c = ox.constant(value=np.array([-1.0]).astype(dtype=np.float32))
     _, y = ox.loop(s_len, None, range_body, one_c)
     return y
-=======
-
-if False:
-    @Graph.trace(outputs='y',
-        input_types  = [Int64TensorType(shape=[1])],
-        output_types = [FloatTensorType(shape=['1'])])
-    def onnx_range(len):
-        ox = len.ox
-        s_len = ox.squeeze(len, axes=[0])
-        @Graph.trace(outputs='r',
-            input_types  = [FloatTensorType(shape=[1])],
-            output_types = [FloatTensorType(shape=[1])])
-        def range_body(i):
-            return i + i.ox.constant(value=1.0)
->>>>>>> 04e66a74
 
         one_c = ox.constant(value=np.array([1.0]).astype(dtype=np.float32))
         _, y = ox.loop(s_len, None, range_body, one_c)
