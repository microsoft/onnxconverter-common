--- conflicted
+++ resolved
@@ -9,11 +9,7 @@
 
 
 class OnnxGraphContext:
-<<<<<<< HEAD
-    stopping_initializer = []
-=======
     stopping_initializers = []
->>>>>>> 4d93c4d8
 
     def __init__(self, graph_proto, nodelist):
         self.initializers = {ts_.name: ts_ for ts_ in graph_proto.initializer}
@@ -174,10 +170,6 @@
 
 
 def _fix_unamed_node(nodelist):
-<<<<<<< HEAD
-    # type: (onnx.GraphProto)->onnx.GraphProto
-=======
->>>>>>> 4d93c4d8
     node_id = [1]
     name_set = set(nd_.name if nd_.name else '' for nd_ in nodelist)
 
@@ -190,12 +182,8 @@
             if name not in name_set:
                 node.name = name
                 break
-
-<<<<<<< HEAD
-=======
         return node
 
->>>>>>> 4d93c4d8
     named_nodes = [_ensure_node_named(nd_, node_id) for nd_ in nodelist]
     return named_nodes
 
@@ -209,11 +197,7 @@
             inner_inputs = frozenset([i_.name for i_ in subgraph_.input])
             for sub_nd_ in subgraph_.node:
                 ginputs.extend([i_ for i_ in sub_nd_.input if i_ not in inner_inputs])
-<<<<<<< HEAD
-    ginputs.extend(OnnxGraphContext.stopping_initializer)
-=======
     ginputs.extend(OnnxGraphContext.stopping_initializers)
->>>>>>> 4d93c4d8
     return nodelist, frozenset(ginputs)
 
 
