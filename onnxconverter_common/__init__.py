--- conflicted
+++ resolved
@@ -9,11 +9,7 @@
 This framework performs optimization for ONNX models and
 includes common utilities for ONNX converters.
 """
-<<<<<<< HEAD
-__version__ = "1.6.0.99"
-=======
-__version__ = "1.6.1"
->>>>>>> 511a071e
+__version__ = "1.6.1.99"
 __author__ = "Microsoft"
 __producer__ = "OnnxMLTools"
 __producer_version__ = __version__
