--- conflicted
+++ resolved
@@ -194,24 +194,18 @@
 
         if min is not None:
             if isinstance(min, (np.ndarray, float, int)):
-<<<<<<< HEAD
                 # add initializer
                 if isinstance(min, np.ndarray):
                     if len(min.shape) == 0:
                         min = [min]
                     elif min.shape != (1, ):
-                        raise RuntimeError("min must an array of one element.")
+                        raise RuntimeError("min must be an array of one element.")
                 else:
                     min = [min]
 
                 # container in sklearn-onnx stores the computation type in
                 # container.dtype.
                 min = np.array(min, dtype=getattr(container, 'dtype', np.float32))
-=======
-                # add initializer, min.shape can be 0
-                # container in sklearn-onnx stores the computation type in container.dtype.
-                min = np.array([min], dtype=getattr(container, 'dtype', np.float32))
->>>>>>> 89f23850
                 min_name = scope.get_unique_variable_name('clip_min')
                 container.add_initializer(min_name, getattr(container, 'proto_dtype',
                     onnx_proto.TensorProto.FLOAT), [1], [min[0]])
@@ -225,21 +219,16 @@
             if min is None:
                 raise RuntimeError("Parameter 'min' must be specified if 'max' is.")
             if isinstance(max, (np.ndarray, float, int)):
-<<<<<<< HEAD
                 # add initializer
                 if isinstance(max, np.ndarray):
                     if len(max.shape) == 0:
                         max = [max]
                     elif max.shape != (1, ):
-                        raise RuntimeError("max must an array of one element.")
+                        raise RuntimeError("max must be an array of one element.")
                 else:
                     max = [max]
 
                 max = np.array(max, dtype=getattr(container, 'dtype', np.float32))
-=======
-                # add initializer, max.shape can be 0
-                max = np.array([max], dtype=getattr(container, 'dtype', np.float32))
->>>>>>> 89f23850
                 max_name = scope.get_unique_variable_name('clip_max')
                 container.add_initializer(max_name, getattr(container, 'proto_dtype',
                     onnx_proto.TensorProto.FLOAT), [1], [max[0]])
